--- conflicted
+++ resolved
@@ -1,7 +1,7 @@
 import 'package:flutter/widgets.dart';
 import 'package:get_it/get_it.dart';
 import 'package:image_picker/image_picker.dart';
-// import 'package:firebase_ai/firebase_ai.dart'; // Removed - using REST API instead
+
 import 'package:revision/core/services/analytics_service.dart';
 import 'package:revision/core/services/circuit_breaker.dart';
 import 'package:revision/core/services/error_handler_service.dart';
@@ -11,21 +11,9 @@
 import 'package:revision/core/services/gemini_pipeline_service.dart';
 import 'package:revision/core/services/image_save_service.dart';
 import 'package:revision/core/services/logging_service.dart';
-<<<<<<< HEAD
-// Enhanced service locator components
-import 'package:revision/core/di/enhanced_service_locator.dart';
-import 'package:revision/core/di/service_locator_validator.dart';
-import 'package:revision/core/di/service_health_monitor.dart';
-import 'package:revision/core/di/service_recovery_manager.dart';
-import 'package:revision/core/utils/enhanced_logger.dart';
-import 'package:revision/core/services/error_monitoring/production_error_monitor_v2.dart';
-import 'package:revision/core/services/error_monitoring/error_monitoring_config.dart';
-import 'package:revision/core/utils/null_safety_utils.dart';
-=======
 import 'package:revision/core/services/onboarding_service.dart';
 import 'package:revision/core/services/security_notification_service.dart';
->>>>>>> 27adca82
-// AI processing feature
+
 import 'package:revision/features/ai_processing/data/services/ai_result_save_service.dart';
 import 'package:revision/features/ai_processing/domain/usecases/generate_segmentation_masks_usecase.dart';
 import 'package:revision/features/ai_processing/domain/usecases/process_image_with_gemini_usecase.dart';
@@ -52,38 +40,22 @@
 import 'package:revision/features/image_selection/domain/usecases/select_image_use_case.dart';
 import 'package:revision/features/image_selection/presentation/cubit/image_selection_cubit.dart';
 
-/// Global service locator instance
+// Service locator instance
 final getIt = GetIt.instance;
 
-/// Enhanced logger for service locator
-final _logger = EnhancedLogger();
+// Enhanced logger for diagnostics
+final _logger = LoggingService.instance;
 
-/// Set up all dependencies in the service locator with enhanced validation and monitoring
-Future<void> setupServiceLocator({
-  bool enableValidation = true,
-  bool enableHealthMonitoring = true,
-}) async {
-  _logger.info('Starting service locator setup', operation: 'SERVICE_LOCATOR_SETUP');
-
+/// Set up all dependencies in the service locator.
+Future<void> setupServiceLocator() async {
+  _logger.info('Starting service locator setup');
   try {
-    // Initialize error monitoring first
-    if (!ProductionErrorMonitorV2._instance != null) {
-      ProductionErrorMonitorV2.initialize(
-        config: const DefaultErrorMonitoringConfig(),
-        logger: _logger,
-      );
+    // Reset for hot reload or test safety
+    if (getIt.isRegistered<AuthRepository>()) {
+      _logger.info('Dependencies already registered, resetting...');
+      await getIt.reset();
     }
 
-    // Reset service locator for hot reload safety
-    if (getIt.isRegistered<AuthRepository>()) {
-      _logger.info(
-        'Dependencies already registered, resetting...',
-        operation: 'SERVICE_LOCATOR_SETUP',
-      );
-      getIt.reset();
-    }
-
-    // Register core services first
     _registerCoreServices();
     _registerDataSources();
     _registerRepositories();
@@ -91,81 +63,26 @@
     _registerServices();
     _registerBlocs();
 
-    _logger.info('Basic dependencies registered successfully', operation: 'SERVICE_LOCATOR_SETUP');
-
-    // Initialize enhanced service locator if validation is enabled
-    if (enableValidation) {
-      await EnhancedServiceLocator.initialize(
-        getIt: getIt,
-        logger: _logger,
-      );
-
-      final initResult = await EnhancedServiceLocator.instance.initializeWithValidation();
-      
-      if (!initResult.isSuccessful) {
-        _logger.error(
-          'Service locator validation failed',
-          operation: 'SERVICE_LOCATOR_SETUP',
-          context: initResult.getSummary(),
-        );
-        
-        // Continue with basic setup even if validation fails
-        _logger.warning(
-          'Continuing with basic service locator setup despite validation failures',
-          operation: 'SERVICE_LOCATOR_SETUP',
-        );
-      } else {
-        _logger.info(
-          'Service locator setup completed with validation',
-          operation: 'SERVICE_LOCATOR_SETUP',
-          context: initResult.getSummary(),
-        );
-      }
-
-      // Register recovery strategies for critical services
-      _registerRecoveryStrategies();
-    }
-
-    _logger.info('Service locator setup completed successfully', operation: 'SERVICE_LOCATOR_SETUP');
+    _logger.info('Service locator setup completed successfully');
   } catch (e, stackTrace) {
     _logger.error(
       'Service locator setup failed: $e',
-      operation: 'SERVICE_LOCATOR_SETUP',
       error: e,
       stackTrace: stackTrace,
     );
-    
-    // Record error in monitoring system
-    if (ProductionErrorMonitorV2._instance != null) {
-      ProductionErrorMonitorV2.instance.recordError(
-        error: e,
-        stackTrace: stackTrace,
-        context: 'setupServiceLocator',
-      );
-    }
-    
     rethrow;
   }
 }
 
-/// Shutdown service locator with proper cleanup
-void shutdownServiceLocator() {
-  _logger.info('Shutting down service locator', operation: 'SERVICE_LOCATOR_SHUTDOWN');
-  
+/// Shutdown service locator with cleanup
+Future<void> shutdownServiceLocator() async {
+  _logger.info('Shutting down service locator...');
   try {
-    // Shutdown enhanced service locator if initialized
-    if (EnhancedServiceLocator._instance != null) {
-      EnhancedServiceLocator.instance.shutdown();
-    }
-    
-    // Reset GetIt
-    getIt.reset();
-    
-    _logger.info('Service locator shutdown completed', operation: 'SERVICE_LOCATOR_SHUTDOWN');
+    await getIt.reset();
+    _logger.info('Service locator shutdown completed');
   } catch (e, stackTrace) {
     _logger.error(
       'Error during service locator shutdown: $e',
-      operation: 'SERVICE_LOCATOR_SHUTDOWN',
       error: e,
       stackTrace: stackTrace,
     );
@@ -173,931 +90,90 @@
 }
 
 void _registerCoreServices() {
-  _logger.info('Registering core services', operation: 'CORE_SERVICES_REGISTRATION');
-
-<<<<<<< HEAD
-  try {
-    getIt
-      // Core Services with validation
-      ..registerLazySingleton<CircuitBreaker>(() {
-        final circuitBreaker = CircuitBreaker();
-        return NullSafetyUtils.requireNonNull(
-          circuitBreaker,
-          message: 'Failed to create CircuitBreaker',
-          context: 'ServiceLocator._registerCoreServices',
-        );
-      })
-      ..registerLazySingleton(() {
-        final loggingService = LoggingService.instance;
-        return NullSafetyUtils.requireNonNull(
-          loggingService,
-          message: 'Failed to get LoggingService instance',
-          context: 'ServiceLocator._registerCoreServices',
-        );
-      })
-      ..registerLazySingleton(() {
-        final errorHandlerService = ErrorHandlerService.instance;
-        return NullSafetyUtils.requireNonNull(
-          errorHandlerService,
-          message: 'Failed to get ErrorHandlerService instance',
-          context: 'ServiceLocator._registerCoreServices',
-        );
-      });
-
-    _logger.info('Registering FirebaseAIRemoteConfigService', operation: 'CORE_SERVICES_REGISTRATION');
-    getIt.registerLazySingleton<FirebaseAIRemoteConfigService>(() {
-      try {
-        final service = FirebaseAIRemoteConfigService();
-        return NullSafetyUtils.requireNonNull(
-          service,
-          message: 'Failed to create FirebaseAIRemoteConfigService',
-          context: 'ServiceLocator._registerCoreServices',
-        );
-      } catch (e, stackTrace) {
-        _logger.error(
-          'Failed to create FirebaseAIRemoteConfigService: $e',
-          operation: 'CORE_SERVICES_REGISTRATION',
-          error: e,
-          stackTrace: stackTrace,
-        );
-        rethrow;
-      }
-    });
-
-    _logger.info('Registering GeminiAIService', operation: 'CORE_SERVICES_REGISTRATION');
-    getIt.registerLazySingleton<GeminiAIService>(() {
-      try {
-        final remoteConfigService = getIt<FirebaseAIRemoteConfigService>();
-        NullSafetyUtils.requireNonNull(
-          remoteConfigService,
-          message: 'FirebaseAIRemoteConfigService dependency is null',
-          context: 'ServiceLocator._registerCoreServices.GeminiAIService',
-        );
-        
-        final service = GeminiAIService(remoteConfigService: remoteConfigService);
-        return NullSafetyUtils.requireNonNull(
-          service,
-          message: 'Failed to create GeminiAIService',
-          context: 'ServiceLocator._registerCoreServices',
-        );
-      } catch (e, stackTrace) {
-        _logger.error(
-          'Failed to create GeminiAIService: $e',
-          operation: 'CORE_SERVICES_REGISTRATION',
-          error: e,
-          stackTrace: stackTrace,
-        );
-        
-        // Record error in monitoring system
-        if (ProductionErrorMonitorV2._instance != null) {
-          ProductionErrorMonitorV2.instance.recordError(
-            error: e,
-            stackTrace: stackTrace,
-            context: 'ServiceLocator._registerCoreServices.GeminiAIService',
-          );
-        }
-        
-        rethrow;
-      }
-    });
-=======
+  _logger.info('Registering core services');
   getIt
-    // Core Services
     ..registerLazySingleton<CircuitBreaker>(CircuitBreaker.new)
     ..registerLazySingleton(() => LoggingService.instance)
     ..registerLazySingleton(() => ErrorHandlerService.instance)
     ..registerLazySingleton(() => AnalyticsService())
     ..registerLazySingleton(() => OnboardingService())
-    ..registerLazySingleton(() => SecurityNotificationService());
-
-  debugPrint(
-    '_registerCoreServices: Registering FirebaseAIRemoteConfigService...',
-  );
-  getIt.registerLazySingleton<FirebaseAIRemoteConfigService>(
-    FirebaseAIRemoteConfigService.new,
-  );
-
-  debugPrint('_registerCoreServices: Registering FeatureFlagService...');
-  getIt.registerLazySingleton<FeatureFlagService>(() {
-    final service = FeatureFlagService();
-    // Initialize with remote config service
-    service.initialize(getIt<FirebaseAIRemoteConfigService>());
-    return service;
-  });
-
-  debugPrint('_registerCoreServices: Registering GeminiAIService...');
-  getIt.registerLazySingleton<GeminiAIService>(() {
-    try {
-      debugPrint('_registerCoreServices: Creating GeminiAIService instance...');
-      final remoteConfigService = getIt<FirebaseAIRemoteConfigService>();
-      debugPrint(
-        '_registerCoreServices: Got FirebaseAIRemoteConfigService, creating GeminiAIService...',
-      );
-      return GeminiAIService(remoteConfigService: remoteConfigService);
-    } catch (e, stackTrace) {
-      debugPrint('❌ Error creating GeminiAIService: $e');
-      debugPrint('❌ Stack trace: $stackTrace');
-      rethrow;
-    }
-  });
->>>>>>> 27adca82
-
-    _logger.info('Core services registration completed', operation: 'CORE_SERVICES_REGISTRATION');
-  } catch (e, stackTrace) {
-    _logger.error(
-      'Core services registration failed: $e',
-      operation: 'CORE_SERVICES_REGISTRATION',
-      error: e,
-      stackTrace: stackTrace,
-    );
-    rethrow;
-  }
+    ..registerLazySingleton(() => SecurityNotificationService())
+    ..registerLazySingleton<FirebaseAIRemoteConfigService>(FirebaseAIRemoteConfigService.new)
+    ..registerLazySingleton<FeatureFlagService>(() {
+      final service = FeatureFlagService();
+      service.initialize(getIt<FirebaseAIRemoteConfigService>());
+      return service;
+    })
+    ..registerLazySingleton<GeminiAIService>(() =>
+        GeminiAIService(remoteConfigService: getIt<FirebaseAIRemoteConfigService>()));
+  _logger.info('Core services registration completed');
 }
 
 void _registerDataSources() {
-  _logger.info('Registering data sources', operation: 'DATA_SOURCES_REGISTRATION');
-
-  try {
-    // Skip Firebase data sources if already registered (test mode)
-    if (!getIt.isRegistered<FirebaseAuthDataSource>()) {
-      getIt.registerLazySingleton<FirebaseAuthDataSource>(() {
-        try {
-          final dataSource = FirebaseAuthDataSourceImpl();
-          return NullSafetyUtils.requireNonNull(
-            dataSource,
-            message: 'Failed to create FirebaseAuthDataSource',
-            context: 'ServiceLocator._registerDataSources',
-          );
-        } catch (e, stackTrace) {
-          _logger.error(
-            'Failed to create FirebaseAuthDataSource: $e',
-            operation: 'DATA_SOURCES_REGISTRATION',
-            error: e,
-            stackTrace: stackTrace,
-          );
-          
-          // Record error in monitoring system
-          if (ProductionErrorMonitorV2._instance != null) {
-            ProductionErrorMonitorV2.instance.recordError(
-              error: e,
-              stackTrace: stackTrace,
-              context: 'ServiceLocator._registerDataSources.FirebaseAuthDataSource',
-            );
-          }
-          
-          rethrow;
-        }
-      });
-    }
-
-    getIt
-      ..registerLazySingleton<ImagePicker>(() {
-        final imagePicker = ImagePicker();
-        return NullSafetyUtils.requireNonNull(
-          imagePicker,
-          message: 'Failed to create ImagePicker',
-          context: 'ServiceLocator._registerDataSources',
-        );
-      })
-      ..registerLazySingleton<ImagePickerDataSource>(() {
-        try {
-          final imagePicker = getIt<ImagePicker>();
-          NullSafetyUtils.requireNonNull(
-            imagePicker,
-            message: 'ImagePicker dependency is null',
-            context: 'ServiceLocator._registerDataSources.ImagePickerDataSource',
-          );
-          
-          final dataSource = ImagePickerDataSource(imagePicker);
-          return NullSafetyUtils.requireNonNull(
-            dataSource,
-            message: 'Failed to create ImagePickerDataSource',
-            context: 'ServiceLocator._registerDataSources',
-          );
-        } catch (e, stackTrace) {
-          _logger.error(
-            'Failed to create ImagePickerDataSource: $e',
-            operation: 'DATA_SOURCES_REGISTRATION',
-            error: e,
-            stackTrace: stackTrace,
-          );
-          rethrow;
-        }
-      });
-
-    _logger.info('Data sources registration completed', operation: 'DATA_SOURCES_REGISTRATION');
-  } catch (e, stackTrace) {
-    _logger.error(
-      'Data sources registration failed: $e',
-      operation: 'DATA_SOURCES_REGISTRATION',
-      error: e,
-      stackTrace: stackTrace,
-    );
-    rethrow;
-  }
+  _logger.info('Registering data sources');
+  getIt
+    ..registerLazySingleton<FirebaseAuthDataSource>(FirebaseAuthDataSourceImpl.new)
+    ..registerLazySingleton<ImagePicker>(ImagePicker.new)
+    ..registerLazySingleton<ImagePickerDataSource>(
+        () => ImagePickerDataSource(getIt<ImagePicker>()));
+  _logger.info('Data sources registration completed');
 }
 
 void _registerRepositories() {
-  _logger.info('Registering repositories', operation: 'REPOSITORIES_REGISTRATION');
-
-  try {
-    // Skip Firebase repositories if already registered (test mode)
-    if (!getIt.isRegistered<AuthRepository>()) {
-      getIt.registerLazySingleton<AuthRepository>(() {
-        try {
-          final firebaseAuthDataSource = getIt<FirebaseAuthDataSource>();
-          NullSafetyUtils.requireNonNull(
-            firebaseAuthDataSource,
-            message: 'FirebaseAuthDataSource dependency is null',
-            context: 'ServiceLocator._registerRepositories.AuthRepository',
-          );
-          
-          final repository = FirebaseAuthenticationRepository(
-            firebaseAuthDataSource: firebaseAuthDataSource,
-          );
-          return NullSafetyUtils.requireNonNull(
-            repository,
-            message: 'Failed to create AuthRepository',
-            context: 'ServiceLocator._registerRepositories',
-          );
-        } catch (e, stackTrace) {
-          _logger.error(
-            'Failed to create AuthRepository: $e',
-            operation: 'REPOSITORIES_REGISTRATION',
-            error: e,
-            stackTrace: stackTrace,
-          );
-          
-          // Record error in monitoring system
-          if (ProductionErrorMonitorV2._instance != null) {
-            ProductionErrorMonitorV2.instance.recordError(
-              error: e,
-              stackTrace: stackTrace,
-              context: 'ServiceLocator._registerRepositories.AuthRepository',
-            );
-          }
-          
-          rethrow;
-        }
-      });
-    }
-
-    getIt.registerLazySingleton<image_selection.ImageRepository>(() {
-      try {
-        final imagePickerDataSource = getIt<ImagePickerDataSource>();
-        NullSafetyUtils.requireNonNull(
-          imagePickerDataSource,
-          message: 'ImagePickerDataSource dependency is null',
-          context: 'ServiceLocator._registerRepositories.ImageRepository',
-        );
-        
-        final repository = ImageSelectionRepositoryImpl(imagePickerDataSource);
-        return NullSafetyUtils.requireNonNull(
-          repository,
-          message: 'Failed to create ImageRepository',
-          context: 'ServiceLocator._registerRepositories',
-        );
-      } catch (e, stackTrace) {
-        _logger.error(
-          'Failed to create ImageRepository: $e',
-          operation: 'REPOSITORIES_REGISTRATION',
-          error: e,
-          stackTrace: stackTrace,
-        );
-        rethrow;
-      }
-    });
-
-    _logger.info('Repositories registration completed', operation: 'REPOSITORIES_REGISTRATION');
-  } catch (e, stackTrace) {
-    _logger.error(
-      'Repositories registration failed: $e',
-      operation: 'REPOSITORIES_REGISTRATION',
-      error: e,
-      stackTrace: stackTrace,
-    );
-    rethrow;
-  }
+  _logger.info('Registering repositories');
+  getIt
+    ..registerLazySingleton<AuthRepository>(() =>
+        FirebaseAuthenticationRepository(firebaseAuthDataSource: getIt<FirebaseAuthDataSource>()))
+    ..registerLazySingleton<image_selection.ImageRepository>(() =>
+        ImageSelectionRepositoryImpl(getIt<ImagePickerDataSource>()));
+  _logger.info('Repositories registration completed');
 }
 
 void _registerUseCases() {
-  _logger.info('Registering use cases', operation: 'USE_CASES_REGISTRATION');
-
-  try {
-    getIt
-      // Use Cases with validation
-      ..registerLazySingleton<SignInUseCase>(() {
-        try {
-          final authRepository = getIt<AuthRepository>();
-          NullSafetyUtils.requireNonNull(
-            authRepository,
-            message: 'AuthRepository dependency is null',
-            context: 'ServiceLocator._registerUseCases.SignInUseCase',
-          );
-          
-          final useCase = SignInUseCase(authRepository);
-          return NullSafetyUtils.requireNonNull(
-            useCase,
-            message: 'Failed to create SignInUseCase',
-            context: 'ServiceLocator._registerUseCases',
-          );
-        } catch (e, stackTrace) {
-          _logger.error(
-            'Failed to create SignInUseCase: $e',
-            operation: 'USE_CASES_REGISTRATION',
-            error: e,
-            stackTrace: stackTrace,
-          );
-          rethrow;
-        }
-      })
-      ..registerLazySingleton<SignInWithGoogleUseCase>(() {
-        try {
-          final authRepository = getIt<AuthRepository>();
-          final useCase = SignInWithGoogleUseCase(authRepository);
-          return NullSafetyUtils.requireNonNull(
-            useCase,
-            message: 'Failed to create SignInWithGoogleUseCase',
-            context: 'ServiceLocator._registerUseCases',
-          );
-        } catch (e, stackTrace) {
-          _logger.error(
-            'Failed to create SignInWithGoogleUseCase: $e',
-            operation: 'USE_CASES_REGISTRATION',
-            error: e,
-            stackTrace: stackTrace,
-          );
-          rethrow;
-        }
-      })
-      ..registerLazySingleton<SignUpUseCase>(() {
-        try {
-          final authRepository = getIt<AuthRepository>();
-          final useCase = SignUpUseCase(authRepository);
-          return NullSafetyUtils.requireNonNull(
-            useCase,
-            message: 'Failed to create SignUpUseCase',
-            context: 'ServiceLocator._registerUseCases',
-          );
-        } catch (e, stackTrace) {
-          _logger.error(
-            'Failed to create SignUpUseCase: $e',
-            operation: 'USE_CASES_REGISTRATION',
-            error: e,
-            stackTrace: stackTrace,
-          );
-          rethrow;
-        }
-      })
-      ..registerLazySingleton<SignOutUseCase>(() {
-        try {
-          final authRepository = getIt<AuthRepository>();
-          final useCase = SignOutUseCase(authRepository);
-          return NullSafetyUtils.requireNonNull(
-            useCase,
-            message: 'Failed to create SignOutUseCase',
-            context: 'ServiceLocator._registerUseCases',
-          );
-        } catch (e, stackTrace) {
-          _logger.error(
-            'Failed to create SignOutUseCase: $e',
-            operation: 'USE_CASES_REGISTRATION',
-            error: e,
-            stackTrace: stackTrace,
-          );
-          rethrow;
-        }
-      })
-      ..registerLazySingleton<SendPasswordResetEmailUseCase>(() {
-        try {
-          final authRepository = getIt<AuthRepository>();
-          final useCase = SendPasswordResetEmailUseCase(authRepository);
-          return NullSafetyUtils.requireNonNull(
-            useCase,
-            message: 'Failed to create SendPasswordResetEmailUseCase',
-            context: 'ServiceLocator._registerUseCases',
-          );
-        } catch (e, stackTrace) {
-          _logger.error(
-            'Failed to create SendPasswordResetEmailUseCase: $e',
-            operation: 'USE_CASES_REGISTRATION',
-            error: e,
-            stackTrace: stackTrace,
-          );
-          rethrow;
-        }
-      })
-      ..registerLazySingleton<GetCurrentUserUseCase>(() {
-        try {
-          final authRepository = getIt<AuthRepository>();
-          final useCase = GetCurrentUserUseCase(authRepository);
-          return NullSafetyUtils.requireNonNull(
-            useCase,
-            message: 'Failed to create GetCurrentUserUseCase',
-            context: 'ServiceLocator._registerUseCases',
-          );
-        } catch (e, stackTrace) {
-          _logger.error(
-            'Failed to create GetCurrentUserUseCase: $e',
-            operation: 'USE_CASES_REGISTRATION',
-            error: e,
-            stackTrace: stackTrace,
-          );
-          rethrow;
-        }
-      })
-      ..registerLazySingleton<GetAuthStateChangesUseCase>(() {
-        try {
-          final authRepository = getIt<AuthRepository>();
-          final useCase = GetAuthStateChangesUseCase(authRepository);
-          return NullSafetyUtils.requireNonNull(
-            useCase,
-            message: 'Failed to create GetAuthStateChangesUseCase',
-            context: 'ServiceLocator._registerUseCases',
-          );
-        } catch (e, stackTrace) {
-          _logger.error(
-            'Failed to create GetAuthStateChangesUseCase: $e',
-            operation: 'USE_CASES_REGISTRATION',
-            error: e,
-            stackTrace: stackTrace,
-          );
-          rethrow;
-        }
-      })
-      ..registerLazySingleton<SelectImageUseCase>(() {
-        try {
-          final imageRepository = getIt<image_selection.ImageRepository>();
-          final useCase = SelectImageUseCase(imageRepository);
-          return NullSafetyUtils.requireNonNull(
-            useCase,
-            message: 'Failed to create SelectImageUseCase',
-            context: 'ServiceLocator._registerUseCases',
-          );
-        } catch (e, stackTrace) {
-          _logger.error(
-            'Failed to create SelectImageUseCase: $e',
-            operation: 'USE_CASES_REGISTRATION',
-            error: e,
-            stackTrace: stackTrace,
-          );
-          rethrow;
-        }
-      })
-      ..registerLazySingleton<ProcessImageWithGeminiUseCase>(() {
-        try {
-          final geminiPipelineService = getIt<GeminiPipelineService>();
-          final useCase = ProcessImageWithGeminiUseCase(geminiPipelineService);
-          return NullSafetyUtils.requireNonNull(
-            useCase,
-            message: 'Failed to create ProcessImageWithGeminiUseCase',
-            context: 'ServiceLocator._registerUseCases',
-          );
-        } catch (e, stackTrace) {
-          _logger.error(
-            'Failed to create ProcessImageWithGeminiUseCase: $e',
-            operation: 'USE_CASES_REGISTRATION',
-            error: e,
-            stackTrace: stackTrace,
-          );
-          rethrow;
-        }
-      })
-      ..registerLazySingleton<GenerateSegmentationMasksUseCase>(() {
-        try {
-          final geminiAIService = getIt<GeminiAIService>();
-          final useCase = GenerateSegmentationMasksUseCase(geminiAIService);
-          return NullSafetyUtils.requireNonNull(
-            useCase,
-            message: 'Failed to create GenerateSegmentationMasksUseCase',
-            context: 'ServiceLocator._registerUseCases',
-          );
-        } catch (e, stackTrace) {
-          _logger.error(
-            'Failed to create GenerateSegmentationMasksUseCase: $e',
-            operation: 'USE_CASES_REGISTRATION',
-            error: e,
-            stackTrace: stackTrace,
-          );
-          rethrow;
-        }
-      });
-
-    _logger.info('Use cases registration completed', operation: 'USE_CASES_REGISTRATION');
-  } catch (e, stackTrace) {
-    _logger.error(
-      'Use cases registration failed: $e',
-      operation: 'USE_CASES_REGISTRATION',
-      error: e,
-      stackTrace: stackTrace,
-    );
-    rethrow;
-  }
+  _logger.info('Registering use cases');
+  getIt
+    ..registerLazySingleton<SignInUseCase>(() => SignInUseCase(getIt<AuthRepository>()))
+    ..registerLazySingleton<SignInWithGoogleUseCase>(() => SignInWithGoogleUseCase(getIt<AuthRepository>()))
+    ..registerLazySingleton<SignUpUseCase>(() => SignUpUseCase(getIt<AuthRepository>()))
+    ..registerLazySingleton<SignOutUseCase>(() => SignOutUseCase(getIt<AuthRepository>()))
+    ..registerLazySingleton<SendPasswordResetEmailUseCase>(() => SendPasswordResetEmailUseCase(getIt<AuthRepository>()))
+    ..registerLazySingleton<SendEmailVerificationUseCase>(() => SendEmailVerificationUseCase(getIt<AuthRepository>()))
+    ..registerLazySingleton<GetCurrentUserUseCase>(() => GetCurrentUserUseCase(getIt<AuthRepository>()))
+    ..registerLazySingleton<GetAuthStateChangesUseCase>(() => GetAuthStateChangesUseCase(getIt<AuthRepository>()))
+    ..registerLazySingleton<SelectImageUseCase>(() => SelectImageUseCase(getIt<image_selection.ImageRepository>()))
+    ..registerLazySingleton<ProcessImageWithGeminiUseCase>(() => ProcessImageWithGeminiUseCase(getIt<GeminiPipelineService>()))
+    ..registerLazySingleton<GenerateSegmentationMasksUseCase>(() => GenerateSegmentationMasksUseCase(getIt<GeminiAIService>()));
+  _logger.info('Use cases registration completed');
 }
 
 void _registerServices() {
-  _logger.info('Registering services', operation: 'SERVICES_REGISTRATION');
-
-  try {
-    getIt
-      ..registerLazySingleton<ImageSaveService>(() {
-        try {
-          final service = ImageSaveService();
-          return NullSafetyUtils.requireNonNull(
-            service,
-            message: 'Failed to create ImageSaveService',
-            context: 'ServiceLocator._registerServices',
-          );
-        } catch (e, stackTrace) {
-          _logger.error(
-            'Failed to create ImageSaveService: $e',
-            operation: 'SERVICES_REGISTRATION',
-            error: e,
-            stackTrace: stackTrace,
-          );
-          rethrow;
-        }
-      })
-      ..registerLazySingleton<AIResultSaveService>(() {
-        try {
-          final service = AIResultSaveService();
-          return NullSafetyUtils.requireNonNull(
-            service,
-            message: 'Failed to create AIResultSaveService',
-            context: 'ServiceLocator._registerServices',
-          );
-        } catch (e, stackTrace) {
-          _logger.error(
-            'Failed to create AIResultSaveService: $e',
-            operation: 'SERVICES_REGISTRATION',
-            error: e,
-            stackTrace: stackTrace,
-          );
-          rethrow;
-        }
-      })
-      ..registerLazySingleton<GeminiPipelineService>(() {
-        try {
-          final geminiAIService = getIt<GeminiAIService>();
-          NullSafetyUtils.requireNonNull(
-            geminiAIService,
-            message: 'GeminiAIService dependency is null',
-            context: 'ServiceLocator._registerServices.GeminiPipelineService',
-          );
-          
-          final service = GeminiPipelineService(geminiAIService: geminiAIService);
-          return NullSafetyUtils.requireNonNull(
-            service,
-            message: 'Failed to create GeminiPipelineService',
-            context: 'ServiceLocator._registerServices',
-          );
-        } catch (e, stackTrace) {
-          _logger.error(
-            'Failed to create GeminiPipelineService: $e',
-            operation: 'SERVICES_REGISTRATION',
-            error: e,
-            stackTrace: stackTrace,
-          );
-          rethrow;
-        }
-      });
-
-    _logger.info('Services registration completed', operation: 'SERVICES_REGISTRATION');
-  } catch (e, stackTrace) {
-    _logger.error(
-      'Services registration failed: $e',
-      operation: 'SERVICES_REGISTRATION',
-      error: e,
-      stackTrace: stackTrace,
-    );
-    rethrow;
-  }
-}
-
-void _registerUseCases() {
-  getIt
-    // Use Cases
-    ..registerLazySingleton<SignInUseCase>(() {
-      try {
-        return SignInUseCase(getIt<AuthRepository>());
-      } catch (e) {
-        debugPrint('Error while creating SignInUseCase: $e');
-        debugPrint('Stack trace: ${StackTrace.current}');
-        rethrow;
-      }
-    })
-    ..registerLazySingleton<SignInWithGoogleUseCase>(
-      () => SignInWithGoogleUseCase(getIt<AuthRepository>()),
-    )
-    ..registerLazySingleton<SignUpUseCase>(
-      () => SignUpUseCase(getIt<AuthRepository>()),
-    )
-    ..registerLazySingleton<SignOutUseCase>(() {
-      try {
-        return SignOutUseCase(getIt<AuthRepository>());
-      } catch (e) {
-        debugPrint('Error while creating SignOutUseCase: $e');
-        debugPrint('Stack trace: ${StackTrace.current}');
-        rethrow;
-      }
-    })
-    ..registerLazySingleton<SendPasswordResetEmailUseCase>(
-      () => SendPasswordResetEmailUseCase(getIt<AuthRepository>()),
-    )
-    ..registerLazySingleton<SendEmailVerificationUseCase>(
-      () => SendEmailVerificationUseCase(getIt<AuthRepository>()),
-    )
-    ..registerLazySingleton<GetCurrentUserUseCase>(
-      () => GetCurrentUserUseCase(getIt<AuthRepository>()),
-    )
-    ..registerLazySingleton<GetAuthStateChangesUseCase>(() {
-      try {
-        return GetAuthStateChangesUseCase(getIt<AuthRepository>());
-      } catch (e) {
-        debugPrint('Error while creating GetAuthStateChangesUseCase: $e');
-        debugPrint('Stack trace: ${StackTrace.current}');
-        rethrow;
-      }
-    })
-    ..registerLazySingleton<SelectImageUseCase>(
-      () => SelectImageUseCase(getIt<image_selection.ImageRepository>()),
-    )
-    ..registerLazySingleton<ProcessImageWithGeminiUseCase>(
-      () => ProcessImageWithGeminiUseCase(getIt<GeminiPipelineService>()),
-    )
-    ..registerLazySingleton<GenerateSegmentationMasksUseCase>(
-      () => GenerateSegmentationMasksUseCase(getIt<GeminiAIService>()),
-    );
-}
-
-void _registerServices() {
+  _logger.info('Registering additional services');
   getIt
     ..registerLazySingleton<ImageSaveService>(ImageSaveService.new)
     ..registerLazySingleton<AIResultSaveService>(AIResultSaveService.new)
     ..registerLazySingleton<GeminiPipelineService>(
-      () => GeminiPipelineService(geminiAIService: getIt<GeminiAIService>()),
-    );
+        () => GeminiPipelineService(geminiAIService: getIt<GeminiAIService>()));
+  _logger.info('Additional services registration completed');
 }
 
 void _registerBlocs() {
-<<<<<<< HEAD
-  _logger.info('Registering blocs and cubits', operation: 'BLOCS_REGISTRATION');
-
-  try {
-    getIt
-      // BLoCs and Cubits with validation
-      ..registerFactory<AuthenticationBloc>(() {
-        try {
-          final getAuthStateChanges = getIt<GetAuthStateChangesUseCase>();
-          final signOut = getIt<SignOutUseCase>();
-          
-          NullSafetyUtils.requireNonNull(
-            getAuthStateChanges,
-            message: 'GetAuthStateChangesUseCase dependency is null',
-            context: 'ServiceLocator._registerBlocs.AuthenticationBloc',
-          );
-          NullSafetyUtils.requireNonNull(
-            signOut,
-            message: 'SignOutUseCase dependency is null',
-            context: 'ServiceLocator._registerBlocs.AuthenticationBloc',
-          );
-          
-          final bloc = AuthenticationBloc(
-            getAuthStateChanges: getAuthStateChanges,
-            signOut: signOut,
-          );
-          return NullSafetyUtils.requireNonNull(
-            bloc,
-            message: 'Failed to create AuthenticationBloc',
-            context: 'ServiceLocator._registerBlocs',
-          );
-        } catch (e, stackTrace) {
-          _logger.error(
-            'Failed to create AuthenticationBloc: $e',
-            operation: 'BLOCS_REGISTRATION',
-            error: e,
-            stackTrace: stackTrace,
-          );
-          rethrow;
-        }
-      })
-      ..registerFactory<LoginBloc>(() {
-        try {
-          final signIn = getIt<SignInUseCase>();
-          final signInWithGoogle = getIt<SignInWithGoogleUseCase>();
-          final sendPasswordResetEmail = getIt<SendPasswordResetEmailUseCase>();
-          
-          final bloc = LoginBloc(
-            signIn: signIn,
-            signInWithGoogle: signInWithGoogle,
-            sendPasswordResetEmail: sendPasswordResetEmail,
-          );
-          return NullSafetyUtils.requireNonNull(
-            bloc,
-            message: 'Failed to create LoginBloc',
-            context: 'ServiceLocator._registerBlocs',
-          );
-        } catch (e, stackTrace) {
-          _logger.error(
-            'Failed to create LoginBloc: $e',
-            operation: 'BLOCS_REGISTRATION',
-            error: e,
-            stackTrace: stackTrace,
-          );
-          rethrow;
-        }
-      })
-      ..registerFactory<SignupBloc>(() {
-        try {
-          final signUp = getIt<SignUpUseCase>();
-          final bloc = SignupBloc(signUp: signUp);
-          return NullSafetyUtils.requireNonNull(
-            bloc,
-            message: 'Failed to create SignupBloc',
-            context: 'ServiceLocator._registerBlocs',
-          );
-        } catch (e, stackTrace) {
-          _logger.error(
-            'Failed to create SignupBloc: $e',
-            operation: 'BLOCS_REGISTRATION',
-            error: e,
-            stackTrace: stackTrace,
-          );
-          rethrow;
-        }
-      })
-      ..registerFactory<ImageSelectionCubit>(() {
-        try {
-          final selectImageUseCase = getIt<SelectImageUseCase>();
-          final cubit = ImageSelectionCubit(selectImageUseCase);
-          return NullSafetyUtils.requireNonNull(
-            cubit,
-            message: 'Failed to create ImageSelectionCubit',
-            context: 'ServiceLocator._registerBlocs',
-          );
-        } catch (e, stackTrace) {
-          _logger.error(
-            'Failed to create ImageSelectionCubit: $e',
-            operation: 'BLOCS_REGISTRATION',
-            error: e,
-            stackTrace: stackTrace,
-          );
-          rethrow;
-        }
-      })
-      ..registerFactory<ImageEditorCubit>(() {
-        try {
-          final cubit = ImageEditorCubit();
-          return NullSafetyUtils.requireNonNull(
-            cubit,
-            message: 'Failed to create ImageEditorCubit',
-            context: 'ServiceLocator._registerBlocs',
-          );
-        } catch (e, stackTrace) {
-          _logger.error(
-            'Failed to create ImageEditorCubit: $e',
-            operation: 'BLOCS_REGISTRATION',
-            error: e,
-            stackTrace: stackTrace,
-          );
-          rethrow;
-        }
-      })
-      ..registerFactory<GeminiPipelineCubit>(() {
-        try {
-          final processImageWithGemini = getIt<ProcessImageWithGeminiUseCase>();
-          final cubit = GeminiPipelineCubit(processImageWithGemini);
-          return NullSafetyUtils.requireNonNull(
-            cubit,
-            message: 'Failed to create GeminiPipelineCubit',
-            context: 'ServiceLocator._registerBlocs',
-          );
-        } catch (e, stackTrace) {
-          _logger.error(
-            'Failed to create GeminiPipelineCubit: $e',
-            operation: 'BLOCS_REGISTRATION',
-            error: e,
-            stackTrace: stackTrace,
-          );
-          rethrow;
-        }
-      });
-
-    _logger.info('Blocs and cubits registration completed', operation: 'BLOCS_REGISTRATION');
-  } catch (e, stackTrace) {
-    _logger.error(
-      'Blocs and cubits registration failed: $e',
-      operation: 'BLOCS_REGISTRATION',
-      error: e,
-      stackTrace: stackTrace,
-=======
+  _logger.info('Registering blocs and cubits');
   getIt
-    // BLoCs and Cubits
-    ..registerFactory<AuthenticationBloc>(() {
-      try {
-        return AuthenticationBloc(
+    ..registerFactory<AuthenticationBloc>(() => AuthenticationBloc(
           getAuthStateChanges: getIt<GetAuthStateChangesUseCase>(),
           signOut: getIt<SignOutUseCase>(),
-        );
-      } catch (e) {
-        debugPrint('Error while creating AuthenticationBloc: $e');
-        debugPrint('Stack trace: ${StackTrace.current}');
-        rethrow;
-      }
-    })
-    ..registerFactory<LoginBloc>(
-      () => LoginBloc(
-        signIn: getIt<SignInUseCase>(),
-        signInWithGoogle: getIt<SignInWithGoogleUseCase>(),
-        sendPasswordResetEmail: getIt<SendPasswordResetEmailUseCase>(),
-      ),
-    )
-    ..registerFactory<SignupBloc>(
-      () => SignupBloc(
-        signUp: getIt<SignUpUseCase>(),
-        sendEmailVerification: getIt<SendEmailVerificationUseCase>(),
-      ),
-    )
-    ..registerFactory<ImageSelectionCubit>(
-      () => ImageSelectionCubit(getIt<SelectImageUseCase>()),
-    )
+        ))
+    ..registerFactory<LoginBloc>(() => LoginBloc(
+          signIn: getIt<SignInUseCase>(),
+          signInWithGoogle: getIt<SignInWithGoogleUseCase>(),
+          sendPasswordResetEmail: getIt<SendPasswordResetEmailUseCase>(),
+        ))
+    ..registerFactory<SignupBloc>(() => SignupBloc(
+          signUp: getIt<SignUpUseCase>(),
+          sendEmailVerification: getIt<SendEmailVerificationUseCase>(),
+        ))
+    ..registerFactory<ImageSelectionCubit>(() => ImageSelectionCubit(getIt<SelectImageUseCase>()))
     ..registerFactory<ImageEditorCubit>(() => ImageEditorCubit())
-    ..registerFactory<GeminiPipelineCubit>(
-      () => GeminiPipelineCubit(getIt<ProcessImageWithGeminiUseCase>()),
->>>>>>> 27adca82
-    );
-    rethrow;
-  }
-}
-
-/// Register recovery strategies for critical services
-void _registerRecoveryStrategies() {
-  _logger.info('Registering recovery strategies', operation: 'RECOVERY_STRATEGIES_REGISTRATION');
-
-  try {
-    // Register recovery strategy for AuthRepository
-    EnhancedServiceLocator.instance.registerRecoveryStrategy<AuthRepository>(
-      ReregisterRecoveryStrategy((getIt) async {
-        _logger.info('Attempting to re-register AuthRepository', operation: 'RECOVERY_STRATEGY');
-        
-        // Remove existing registration
-        if (getIt.isRegistered<AuthRepository>()) {
-          getIt.unregister<AuthRepository>();
-        }
-        
-        // Re-register with fresh instance
-        getIt.registerLazySingleton<AuthRepository>(() {
-          final firebaseAuthDataSource = getIt<FirebaseAuthDataSource>();
-          return FirebaseAuthenticationRepository(
-            firebaseAuthDataSource: firebaseAuthDataSource,
-          );
-        });
-      }),
-    );
-
-    // Register recovery strategy for GeminiAIService
-    EnhancedServiceLocator.instance.registerRecoveryStrategy<GeminiAIService>(
-      ReregisterRecoveryStrategy((getIt) async {
-        _logger.info('Attempting to re-register GeminiAIService', operation: 'RECOVERY_STRATEGY');
-        
-        // Remove existing registration
-        if (getIt.isRegistered<GeminiAIService>()) {
-          getIt.unregister<GeminiAIService>();
-        }
-        
-        // Re-register with fresh instance
-        getIt.registerLazySingleton<GeminiAIService>(() {
-          final remoteConfigService = getIt<FirebaseAIRemoteConfigService>();
-          return GeminiAIService(remoteConfigService: remoteConfigService);
-        });
-      }),
-    );
-
-    // Register recovery strategy for FirebaseAIRemoteConfigService
-    EnhancedServiceLocator.instance.registerRecoveryStrategy<FirebaseAIRemoteConfigService>(
-      ReregisterRecoveryStrategy((getIt) async {
-        _logger.info('Attempting to re-register FirebaseAIRemoteConfigService', operation: 'RECOVERY_STRATEGY');
-        
-        // Remove existing registration
-        if (getIt.isRegistered<FirebaseAIRemoteConfigService>()) {
-          getIt.unregister<FirebaseAIRemoteConfigService>();
-        }
-        
-        // Re-register with fresh instance
-        getIt.registerLazySingleton<FirebaseAIRemoteConfigService>(() {
-          return FirebaseAIRemoteConfigService();
-        });
-      }),
-    );
-
-    _logger.info('Recovery strategies registration completed', operation: 'RECOVERY_STRATEGIES_REGISTRATION');
-  } catch (e, stackTrace) {
-    _logger.error(
-      'Recovery strategies registration failed: $e',
-      operation: 'RECOVERY_STRATEGIES_REGISTRATION',
-      error: e,
-      stackTrace: stackTrace,
-    );
-    // Don't rethrow - recovery strategies are optional
-  }
+    ..registerFactory<GeminiPipelineCubit>(() => GeminiPipelineCubit(getIt<ProcessImageWithGeminiUseCase>()));
+  _logger.info('Blocs and cubits registration completed');
 }