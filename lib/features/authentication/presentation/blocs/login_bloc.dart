import 'dart:async';
import 'dart:developer';

import 'package:bloc/bloc.dart';
import 'package:equatable/equatable.dart';
<<<<<<< HEAD
import 'package:revision/core/utils/security_utils.dart';
import 'package:revision/features/authentication/domain/usecases/send_password_reset_email_usecase.dart';
import 'package:revision/features/authentication/domain/usecases/sign_in_usecase.dart';
import 'package:revision/features/authentication/domain/usecases/sign_in_with_google_usecase.dart';
import 'package:local_auth/local_auth.dart';
import 'package:flutter_secure_storage/flutter_secure_storage.dart';
=======
import 'package:revision/core/utils/auth_security_utils.dart';
import 'package:revision/features/authentication/domain/usecases/send_password_reset_email_usecase.dart';
import 'package:revision/features/authentication/domain/usecases/sign_in_usecase.dart';
import 'package:revision/features/authentication/domain/usecases/sign_in_with_google_usecase.dart';
>>>>>>> 94529b53

part 'login_event.dart';
part 'login_state.dart';

/// BLoC responsible for handling login events and states
class LoginBloc extends Bloc<LoginEvent, LoginState> {
  /// Creates a new [LoginBloc]
  LoginBloc({
    required SignInUseCase signIn,
    required SignInWithGoogleUseCase signInWithGoogle,
    required SendPasswordResetEmailUseCase sendPasswordResetEmail,
  }) : _signIn = signIn,
       _signInWithGoogle = signInWithGoogle,
       _sendPasswordResetEmail = sendPasswordResetEmail,
       _localAuth = LocalAuthentication(),
       _secureStorage = const FlutterSecureStorage(),
       super(const LoginState()) {
    on<LoginRequested>(_onLoginRequested);
    on<LoginWithGoogleRequested>(_onLoginWithGoogleRequested);
    on<ForgotPasswordRequested>(_onForgotPasswordRequested);
    on<BiometricLoginRequested>(_onBiometricLoginRequested);
    on<PasswordStrengthChecked>(_onPasswordStrengthChecked);
    
    // Initialize biometric availability
    _initializeBiometricAvailability();
  }

  final SignInUseCase _signIn;
  final SignInWithGoogleUseCase _signInWithGoogle;
  final SendPasswordResetEmailUseCase _sendPasswordResetEmail;
  final LocalAuthentication _localAuth;
  final FlutterSecureStorage _secureStorage;

  // Constants for security limits
  static const int _maxFailedAttempts = 5;
  static const int _maxRateLimitAttempts = 10;
  static const Duration _rateLimitWindow = Duration(minutes: 15);
  static const Duration _lockoutDuration = Duration(minutes: 30);

  /// Initialize biometric availability
  Future<void> _initializeBiometricAvailability() async {
    try {
      final bool isAvailable = await _localAuth.canCheckBiometrics;
      final bool isDeviceSupported = await _localAuth.isDeviceSupported();
      
      if (isAvailable && isDeviceSupported) {
        final List<BiometricType> availableBiometrics = await _localAuth.getAvailableBiometrics();
        if (availableBiometrics.isNotEmpty) {
          emit(state.copyWith(biometricAvailable: true));
        }
      }
    } catch (e) {
      log('Error checking biometric availability: $e');
    }
  }
<<<<<<< HEAD
=======

  final SignInUseCase _signIn;
  final SignInWithGoogleUseCase _signInWithGoogle;
  final SendPasswordResetEmailUseCase _sendPasswordResetEmail;
>>>>>>> 94529b53
  Future<void> _onLoginRequested(
    LoginRequested event,
    Emitter<LoginState> emit,
  ) async {
    try {
<<<<<<< HEAD
      // Check if account is locked
      if (await _isAccountLocked(event.email)) {
        emit(state.copyWith(
          status: LoginStatus.accountLocked,
          errorMessage: 'Account locked due to too many failed attempts. Please try again later.',
        ));
        return;
      }

      // Check rate limiting
      if (SecurityUtils.isRateLimited(
        event.email,
        maxRequests: _maxRateLimitAttempts,
        window: _rateLimitWindow,
      )) {
        emit(state.copyWith(
          status: LoginStatus.rateLimited,
          errorMessage: 'Too many login attempts. Please try again later.',
          isRateLimited: true,
        ));
        return;
      }

      // Sanitize inputs
      final sanitizedEmail = SecurityUtils.sanitizeInput(event.email);
      final sanitizedPassword = SecurityUtils.sanitizeInput(event.password);

      // Validate email format
      if (!SecurityUtils.isValidEmail(sanitizedEmail)) {
        emit(state.copyWith(
          status: LoginStatus.failure,
          errorMessage: 'Please enter a valid email address.',
        ));
=======
      // Check rate limiting
      if (AuthSecurityUtils.isAuthRateLimited(event.email)) {
        AuthSecurityUtils.logAuthError(
          'Login attempt rate limited',
          Exception('Rate limit exceeded'),
          data: {'email': event.email},
        );
        emit(
          state.copyWith(
            status: LoginStatus.failure,
            errorMessage: 'Too many login attempts. Please try again later.',
          ),
        );
>>>>>>> 94529b53
        return;
      }

      emit(state.copyWith(status: LoginStatus.loading));

<<<<<<< HEAD
      final result = await _signIn(
        SignInParams(email: sanitizedEmail, password: sanitizedPassword),
      );
      
      result.fold(
        (failure) async {
          log('Login error', error: failure);
          
          // Increment failed attempts
          final newFailedAttempts = state.failedAttempts + 1;
          final shouldShowCaptcha = newFailedAttempts >= 3;
          
          // Check if account should be locked
          if (newFailedAttempts >= _maxFailedAttempts) {
            await _lockAccount(sanitizedEmail);
            emit(state.copyWith(
              status: LoginStatus.accountLocked,
              errorMessage: 'Account locked due to too many failed attempts.',
              failedAttempts: newFailedAttempts,
            ));
          } else {
            emit(state.copyWith(
              status: shouldShowCaptcha ? LoginStatus.captchaRequired : LoginStatus.failure,
              errorMessage: failure.message,
              failedAttempts: newFailedAttempts,
              showCaptcha: shouldShowCaptcha,
            ));
          }
        },
        (user) async {
          // Reset failed attempts on successful login
          await _clearFailedAttempts(sanitizedEmail);
          
          // Save login state if remember me is enabled
          if (state.rememberMe) {
            await _saveLoginState(sanitizedEmail);
          }
          
          emit(state.copyWith(
            status: LoginStatus.success,
            failedAttempts: 0,
            showCaptcha: false,
            isRateLimited: false,
          ));
        },
      );
    } catch (e) {
      log('Unexpected login error', error: e);
      emit(state.copyWith(
        status: LoginStatus.failure,
        errorMessage: 'An unexpected error occurred',
      ));
=======
      final result = await AuthSecurityUtils.withAuthTimeout(
        _signIn(
          SignInParams(email: event.email, password: event.password),
        ),
        'login',
      );

      result.fold((failure) {
        AuthSecurityUtils.logAuthError('Login failed', failure);
        emit(
          state.copyWith(
            status: LoginStatus.failure,
            errorMessage: failure.message,
          ),
        );
      }, (user) {
        AuthSecurityUtils.logAuthEvent('Login successful', user: user);
        emit(state.copyWith(status: LoginStatus.success));
      });
    } catch (e) {
      AuthSecurityUtils.logAuthError('Login error', e);
      final errorCategory = AuthSecurityUtils.categorizeAuthError(e);
      emit(
        state.copyWith(
          status: LoginStatus.failure,
          errorMessage: errorCategory.userMessage,
        ),
      );
>>>>>>> 94529b53
    }
  }

  Future<void> _onLoginWithGoogleRequested(
    LoginWithGoogleRequested event,
    Emitter<LoginState> emit,
  ) async {
    try {
      emit(state.copyWith(status: LoginStatus.loading));

      final result = await AuthSecurityUtils.withAuthTimeout(
        _signInWithGoogle(),
        'google_login',
      );

      result.fold((failure) {
        AuthSecurityUtils.logAuthError('Google login failed', failure);
        emit(
          state.copyWith(
            status: LoginStatus.failure,
            errorMessage: failure.message,
          ),
        );
      }, (user) {
        AuthSecurityUtils.logAuthEvent('Google login successful', user: user);
        emit(state.copyWith(status: LoginStatus.success));
      });
    } catch (e) {
      AuthSecurityUtils.logAuthError('Google login error', e);
      final errorCategory = AuthSecurityUtils.categorizeAuthError(e);
      emit(
        state.copyWith(
          status: LoginStatus.failure,
          errorMessage: errorCategory.userMessage,
        ),
      );
    }
  }

  Future<void> _onForgotPasswordRequested(
    ForgotPasswordRequested event,
    Emitter<LoginState> emit,
  ) async {
    try {
<<<<<<< HEAD
      emit(state.copyWith(status: LoginStatus.loading));

      // Sanitize email input
      final sanitizedEmail = SecurityUtils.sanitizeInput(event.email);

      final result = await _sendPasswordResetEmail(sanitizedEmail);
      result.fold(
        (failure) {
          log('Password reset error', error: failure);
=======
      // Check rate limiting for password reset
      if (AuthSecurityUtils.isAuthRateLimited('password_reset_${event.email}')) {
        AuthSecurityUtils.logAuthError(
          'Password reset rate limited',
          Exception('Rate limit exceeded'),
          data: {'email': event.email},
        );
        emit(
          state.copyWith(
            status: LoginStatus.failure,
            errorMessage: 'Too many password reset attempts. Please try again later.',
          ),
        );
        return;
      }

      emit(state.copyWith(status: LoginStatus.loading));

      final result = await AuthSecurityUtils.withAuthTimeout(
        _sendPasswordResetEmail(event.email),
        'password_reset',
      );

      result.fold(
        (failure) {
          AuthSecurityUtils.logAuthError('Password reset failed', failure);
>>>>>>> 94529b53
          emit(
            state.copyWith(
              status: LoginStatus.failure,
              errorMessage: failure.message,
            ),
          );
        },
        (_) {
<<<<<<< HEAD
=======
          AuthSecurityUtils.logAuthEvent('Password reset sent');
>>>>>>> 94529b53
          emit(
            state.copyWith(
              status: LoginStatus.success,
              errorMessage: 'Password reset email sent',
            ),
          );
        },
      );
    } catch (e) {
<<<<<<< HEAD
      log('Unexpected password reset error', error: e);
      emit(
        state.copyWith(
          status: LoginStatus.failure,
          errorMessage: 'An unexpected error occurred',
        ),
      );
    }
  }

  /// Handle biometric login request
  Future<void> _onBiometricLoginRequested(
    BiometricLoginRequested event,
    Emitter<LoginState> emit,
  ) async {
    try {
      emit(state.copyWith(status: LoginStatus.loading));

      final bool didAuthenticate = await _localAuth.authenticate(
        localizedReason: 'Please authenticate to log in',
        options: const AuthenticationOptions(
          biometricOnly: true,
          stickyAuth: true,
        ),
      );

      if (didAuthenticate) {
        // Retrieve stored credentials
        final storedEmail = await _secureStorage.read(key: 'stored_email');
        final storedPassword = await _secureStorage.read(key: 'stored_password');

        if (storedEmail != null && storedPassword != null) {
          // Use stored credentials for login
          final result = await _signIn(
            SignInParams(email: storedEmail, password: storedPassword),
          );
          
          result.fold(
            (failure) {
              log('Biometric login error', error: failure);
              emit(state.copyWith(
                status: LoginStatus.failure,
                errorMessage: failure.message,
              ));
            },
            (user) {
              emit(state.copyWith(status: LoginStatus.success));
            },
          );
        } else {
          emit(state.copyWith(
            status: LoginStatus.failure,
            errorMessage: 'No stored credentials found. Please log in manually first.',
          ));
        }
      } else {
        emit(state.copyWith(
          status: LoginStatus.failure,
          errorMessage: 'Biometric authentication failed',
        ));
      }
    } catch (e) {
      log('Biometric authentication error', error: e);
      emit(state.copyWith(
        status: LoginStatus.failure,
        errorMessage: 'Biometric authentication error',
      ));
    }
  }

  /// Handle password strength check
  Future<void> _onPasswordStrengthChecked(
    PasswordStrengthChecked event,
    Emitter<LoginState> emit,
  ) async {
    final strength = SecurityUtils.validatePasswordStrength(event.password);
    emit(state.copyWith(passwordStrength: strength));
  }

  /// Helper methods for security features
  Future<bool> _isAccountLocked(String email) async {
    final lockTimestamp = await _secureStorage.read(key: 'account_lock_$email');
    if (lockTimestamp != null) {
      final lockTime = DateTime.fromMillisecondsSinceEpoch(int.parse(lockTimestamp));
      final now = DateTime.now();
      return now.difference(lockTime) < _lockoutDuration;
    }
    return false;
  }

  Future<void> _lockAccount(String email) async {
    final lockTimestamp = DateTime.now().millisecondsSinceEpoch.toString();
    await _secureStorage.write(key: 'account_lock_$email', value: lockTimestamp);
  }

  Future<void> _clearFailedAttempts(String email) async {
    await _secureStorage.delete(key: 'failed_attempts_$email');
    await _secureStorage.delete(key: 'account_lock_$email');
  }

  Future<void> _saveLoginState(String email) async {
    await _secureStorage.write(key: 'stored_email', value: email);
    await _secureStorage.write(key: 'remember_me', value: 'true');
=======
      AuthSecurityUtils.logAuthError('Password reset error', e);
      final errorCategory = AuthSecurityUtils.categorizeAuthError(e);
      emit(
        state.copyWith(
          status: LoginStatus.failure,
          errorMessage: errorCategory.userMessage,
        ),
      );
    }
>>>>>>> 94529b53
  }
}
<|MERGE_RESOLUTION|>--- conflicted
+++ resolved
@@ -1,442 +1,383 @@
-import 'dart:async';
-import 'dart:developer';
-
-import 'package:bloc/bloc.dart';
-import 'package:equatable/equatable.dart';
-<<<<<<< HEAD
-import 'package:revision/core/utils/security_utils.dart';
-import 'package:revision/features/authentication/domain/usecases/send_password_reset_email_usecase.dart';
-import 'package:revision/features/authentication/domain/usecases/sign_in_usecase.dart';
-import 'package:revision/features/authentication/domain/usecases/sign_in_with_google_usecase.dart';
-import 'package:local_auth/local_auth.dart';
-import 'package:flutter_secure_storage/flutter_secure_storage.dart';
-=======
-import 'package:revision/core/utils/auth_security_utils.dart';
-import 'package:revision/features/authentication/domain/usecases/send_password_reset_email_usecase.dart';
-import 'package:revision/features/authentication/domain/usecases/sign_in_usecase.dart';
-import 'package:revision/features/authentication/domain/usecases/sign_in_with_google_usecase.dart';
->>>>>>> 94529b53
-
-part 'login_event.dart';
-part 'login_state.dart';
-
-/// BLoC responsible for handling login events and states
-class LoginBloc extends Bloc<LoginEvent, LoginState> {
-  /// Creates a new [LoginBloc]
-  LoginBloc({
-    required SignInUseCase signIn,
-    required SignInWithGoogleUseCase signInWithGoogle,
-    required SendPasswordResetEmailUseCase sendPasswordResetEmail,
-  }) : _signIn = signIn,
-       _signInWithGoogle = signInWithGoogle,
-       _sendPasswordResetEmail = sendPasswordResetEmail,
-       _localAuth = LocalAuthentication(),
-       _secureStorage = const FlutterSecureStorage(),
-       super(const LoginState()) {
-    on<LoginRequested>(_onLoginRequested);
-    on<LoginWithGoogleRequested>(_onLoginWithGoogleRequested);
-    on<ForgotPasswordRequested>(_onForgotPasswordRequested);
-    on<BiometricLoginRequested>(_onBiometricLoginRequested);
-    on<PasswordStrengthChecked>(_onPasswordStrengthChecked);
-    
-    // Initialize biometric availability
-    _initializeBiometricAvailability();
-  }
-
-  final SignInUseCase _signIn;
-  final SignInWithGoogleUseCase _signInWithGoogle;
-  final SendPasswordResetEmailUseCase _sendPasswordResetEmail;
-  final LocalAuthentication _localAuth;
-  final FlutterSecureStorage _secureStorage;
-
-  // Constants for security limits
-  static const int _maxFailedAttempts = 5;
-  static const int _maxRateLimitAttempts = 10;
-  static const Duration _rateLimitWindow = Duration(minutes: 15);
-  static const Duration _lockoutDuration = Duration(minutes: 30);
-
-  /// Initialize biometric availability
-  Future<void> _initializeBiometricAvailability() async {
-    try {
-      final bool isAvailable = await _localAuth.canCheckBiometrics;
-      final bool isDeviceSupported = await _localAuth.isDeviceSupported();
-      
-      if (isAvailable && isDeviceSupported) {
-        final List<BiometricType> availableBiometrics = await _localAuth.getAvailableBiometrics();
-        if (availableBiometrics.isNotEmpty) {
-          emit(state.copyWith(biometricAvailable: true));
-        }
-      }
-    } catch (e) {
-      log('Error checking biometric availability: $e');
-    }
-  }
-<<<<<<< HEAD
-=======
-
-  final SignInUseCase _signIn;
-  final SignInWithGoogleUseCase _signInWithGoogle;
-  final SendPasswordResetEmailUseCase _sendPasswordResetEmail;
->>>>>>> 94529b53
-  Future<void> _onLoginRequested(
-    LoginRequested event,
-    Emitter<LoginState> emit,
-  ) async {
-    try {
-<<<<<<< HEAD
-      // Check if account is locked
-      if (await _isAccountLocked(event.email)) {
-        emit(state.copyWith(
-          status: LoginStatus.accountLocked,
-          errorMessage: 'Account locked due to too many failed attempts. Please try again later.',
-        ));
-        return;
-      }
-
-      // Check rate limiting
-      if (SecurityUtils.isRateLimited(
-        event.email,
-        maxRequests: _maxRateLimitAttempts,
-        window: _rateLimitWindow,
-      )) {
-        emit(state.copyWith(
-          status: LoginStatus.rateLimited,
-          errorMessage: 'Too many login attempts. Please try again later.',
-          isRateLimited: true,
-        ));
-        return;
-      }
-
-      // Sanitize inputs
-      final sanitizedEmail = SecurityUtils.sanitizeInput(event.email);
-      final sanitizedPassword = SecurityUtils.sanitizeInput(event.password);
-
-      // Validate email format
-      if (!SecurityUtils.isValidEmail(sanitizedEmail)) {
-        emit(state.copyWith(
-          status: LoginStatus.failure,
-          errorMessage: 'Please enter a valid email address.',
-        ));
-=======
-      // Check rate limiting
-      if (AuthSecurityUtils.isAuthRateLimited(event.email)) {
-        AuthSecurityUtils.logAuthError(
-          'Login attempt rate limited',
-          Exception('Rate limit exceeded'),
-          data: {'email': event.email},
-        );
-        emit(
-          state.copyWith(
-            status: LoginStatus.failure,
-            errorMessage: 'Too many login attempts. Please try again later.',
-          ),
-        );
->>>>>>> 94529b53
-        return;
-      }
-
-      emit(state.copyWith(status: LoginStatus.loading));
-
-<<<<<<< HEAD
-      final result = await _signIn(
-        SignInParams(email: sanitizedEmail, password: sanitizedPassword),
-      );
-      
-      result.fold(
-        (failure) async {
-          log('Login error', error: failure);
-          
-          // Increment failed attempts
-          final newFailedAttempts = state.failedAttempts + 1;
-          final shouldShowCaptcha = newFailedAttempts >= 3;
-          
-          // Check if account should be locked
-          if (newFailedAttempts >= _maxFailedAttempts) {
-            await _lockAccount(sanitizedEmail);
-            emit(state.copyWith(
-              status: LoginStatus.accountLocked,
-              errorMessage: 'Account locked due to too many failed attempts.',
-              failedAttempts: newFailedAttempts,
-            ));
-          } else {
-            emit(state.copyWith(
-              status: shouldShowCaptcha ? LoginStatus.captchaRequired : LoginStatus.failure,
-              errorMessage: failure.message,
-              failedAttempts: newFailedAttempts,
-              showCaptcha: shouldShowCaptcha,
-            ));
-          }
-        },
-        (user) async {
-          // Reset failed attempts on successful login
-          await _clearFailedAttempts(sanitizedEmail);
-          
-          // Save login state if remember me is enabled
-          if (state.rememberMe) {
-            await _saveLoginState(sanitizedEmail);
-          }
-          
-          emit(state.copyWith(
-            status: LoginStatus.success,
-            failedAttempts: 0,
-            showCaptcha: false,
-            isRateLimited: false,
-          ));
-        },
-      );
-    } catch (e) {
-      log('Unexpected login error', error: e);
-      emit(state.copyWith(
-        status: LoginStatus.failure,
-        errorMessage: 'An unexpected error occurred',
-      ));
-=======
-      final result = await AuthSecurityUtils.withAuthTimeout(
-        _signIn(
-          SignInParams(email: event.email, password: event.password),
-        ),
-        'login',
-      );
-
-      result.fold((failure) {
-        AuthSecurityUtils.logAuthError('Login failed', failure);
-        emit(
-          state.copyWith(
-            status: LoginStatus.failure,
-            errorMessage: failure.message,
-          ),
-        );
-      }, (user) {
-        AuthSecurityUtils.logAuthEvent('Login successful', user: user);
-        emit(state.copyWith(status: LoginStatus.success));
-      });
-    } catch (e) {
-      AuthSecurityUtils.logAuthError('Login error', e);
-      final errorCategory = AuthSecurityUtils.categorizeAuthError(e);
-      emit(
-        state.copyWith(
-          status: LoginStatus.failure,
-          errorMessage: errorCategory.userMessage,
-        ),
-      );
->>>>>>> 94529b53
-    }
-  }
-
-  Future<void> _onLoginWithGoogleRequested(
-    LoginWithGoogleRequested event,
-    Emitter<LoginState> emit,
-  ) async {
-    try {
-      emit(state.copyWith(status: LoginStatus.loading));
-
-      final result = await AuthSecurityUtils.withAuthTimeout(
-        _signInWithGoogle(),
-        'google_login',
-      );
-
-      result.fold((failure) {
-        AuthSecurityUtils.logAuthError('Google login failed', failure);
-        emit(
-          state.copyWith(
-            status: LoginStatus.failure,
-            errorMessage: failure.message,
-          ),
-        );
-      }, (user) {
-        AuthSecurityUtils.logAuthEvent('Google login successful', user: user);
-        emit(state.copyWith(status: LoginStatus.success));
-      });
-    } catch (e) {
-      AuthSecurityUtils.logAuthError('Google login error', e);
-      final errorCategory = AuthSecurityUtils.categorizeAuthError(e);
-      emit(
-        state.copyWith(
-          status: LoginStatus.failure,
-          errorMessage: errorCategory.userMessage,
-        ),
-      );
-    }
-  }
-
-  Future<void> _onForgotPasswordRequested(
-    ForgotPasswordRequested event,
-    Emitter<LoginState> emit,
-  ) async {
-    try {
-<<<<<<< HEAD
-      emit(state.copyWith(status: LoginStatus.loading));
-
-      // Sanitize email input
-      final sanitizedEmail = SecurityUtils.sanitizeInput(event.email);
-
-      final result = await _sendPasswordResetEmail(sanitizedEmail);
-      result.fold(
-        (failure) {
-          log('Password reset error', error: failure);
-=======
-      // Check rate limiting for password reset
-      if (AuthSecurityUtils.isAuthRateLimited('password_reset_${event.email}')) {
-        AuthSecurityUtils.logAuthError(
-          'Password reset rate limited',
-          Exception('Rate limit exceeded'),
-          data: {'email': event.email},
-        );
-        emit(
-          state.copyWith(
-            status: LoginStatus.failure,
-            errorMessage: 'Too many password reset attempts. Please try again later.',
-          ),
-        );
-        return;
-      }
-
-      emit(state.copyWith(status: LoginStatus.loading));
-
-      final result = await AuthSecurityUtils.withAuthTimeout(
-        _sendPasswordResetEmail(event.email),
-        'password_reset',
-      );
-
-      result.fold(
-        (failure) {
-          AuthSecurityUtils.logAuthError('Password reset failed', failure);
->>>>>>> 94529b53
-          emit(
-            state.copyWith(
-              status: LoginStatus.failure,
-              errorMessage: failure.message,
-            ),
-          );
-        },
-        (_) {
-<<<<<<< HEAD
-=======
-          AuthSecurityUtils.logAuthEvent('Password reset sent');
->>>>>>> 94529b53
-          emit(
-            state.copyWith(
-              status: LoginStatus.success,
-              errorMessage: 'Password reset email sent',
-            ),
-          );
-        },
-      );
-    } catch (e) {
-<<<<<<< HEAD
-      log('Unexpected password reset error', error: e);
-      emit(
-        state.copyWith(
-          status: LoginStatus.failure,
-          errorMessage: 'An unexpected error occurred',
-        ),
-      );
-    }
-  }
-
-  /// Handle biometric login request
-  Future<void> _onBiometricLoginRequested(
-    BiometricLoginRequested event,
-    Emitter<LoginState> emit,
-  ) async {
-    try {
-      emit(state.copyWith(status: LoginStatus.loading));
-
-      final bool didAuthenticate = await _localAuth.authenticate(
-        localizedReason: 'Please authenticate to log in',
-        options: const AuthenticationOptions(
-          biometricOnly: true,
-          stickyAuth: true,
-        ),
-      );
-
-      if (didAuthenticate) {
-        // Retrieve stored credentials
-        final storedEmail = await _secureStorage.read(key: 'stored_email');
-        final storedPassword = await _secureStorage.read(key: 'stored_password');
-
-        if (storedEmail != null && storedPassword != null) {
-          // Use stored credentials for login
-          final result = await _signIn(
-            SignInParams(email: storedEmail, password: storedPassword),
-          );
-          
-          result.fold(
-            (failure) {
-              log('Biometric login error', error: failure);
-              emit(state.copyWith(
-                status: LoginStatus.failure,
-                errorMessage: failure.message,
-              ));
-            },
-            (user) {
-              emit(state.copyWith(status: LoginStatus.success));
-            },
-          );
-        } else {
-          emit(state.copyWith(
-            status: LoginStatus.failure,
-            errorMessage: 'No stored credentials found. Please log in manually first.',
-          ));
-        }
-      } else {
-        emit(state.copyWith(
-          status: LoginStatus.failure,
-          errorMessage: 'Biometric authentication failed',
-        ));
-      }
-    } catch (e) {
-      log('Biometric authentication error', error: e);
-      emit(state.copyWith(
-        status: LoginStatus.failure,
-        errorMessage: 'Biometric authentication error',
-      ));
-    }
-  }
-
-  /// Handle password strength check
-  Future<void> _onPasswordStrengthChecked(
-    PasswordStrengthChecked event,
-    Emitter<LoginState> emit,
-  ) async {
-    final strength = SecurityUtils.validatePasswordStrength(event.password);
-    emit(state.copyWith(passwordStrength: strength));
-  }
-
-  /// Helper methods for security features
-  Future<bool> _isAccountLocked(String email) async {
-    final lockTimestamp = await _secureStorage.read(key: 'account_lock_$email');
-    if (lockTimestamp != null) {
-      final lockTime = DateTime.fromMillisecondsSinceEpoch(int.parse(lockTimestamp));
-      final now = DateTime.now();
-      return now.difference(lockTime) < _lockoutDuration;
-    }
-    return false;
-  }
-
-  Future<void> _lockAccount(String email) async {
-    final lockTimestamp = DateTime.now().millisecondsSinceEpoch.toString();
-    await _secureStorage.write(key: 'account_lock_$email', value: lockTimestamp);
-  }
-
-  Future<void> _clearFailedAttempts(String email) async {
-    await _secureStorage.delete(key: 'failed_attempts_$email');
-    await _secureStorage.delete(key: 'account_lock_$email');
-  }
-
-  Future<void> _saveLoginState(String email) async {
-    await _secureStorage.write(key: 'stored_email', value: email);
-    await _secureStorage.write(key: 'remember_me', value: 'true');
-=======
-      AuthSecurityUtils.logAuthError('Password reset error', e);
-      final errorCategory = AuthSecurityUtils.categorizeAuthError(e);
-      emit(
-        state.copyWith(
-          status: LoginStatus.failure,
-          errorMessage: errorCategory.userMessage,
-        ),
-      );
-    }
->>>>>>> 94529b53
-  }
-}
+import 'dart:async';
+import 'dart:developer';
+
+import 'package:bloc/bloc.dart';
+import 'package:equatable/equatable.dart';
+import 'package:revision/core/utils/auth_security_utils.dart';
+import 'package:revision/features/authentication/domain/usecases/send_password_reset_email_usecase.dart';
+import 'package:revision/features/authentication/domain/usecases/sign_in_usecase.dart';
+import 'package:revision/features/authentication/domain/usecases/sign_in_with_google_usecase.dart';
+import 'package:local_auth/local_auth.dart';
+import 'package:flutter_secure_storage/flutter_secure_storage.dart';
+
+part 'login_event.dart';
+part 'login_state.dart';
+
+class LoginBloc extends Bloc<LoginEvent, LoginState> {
+  LoginBloc({
+    required SignInUseCase signIn,
+    required SignInWithGoogleUseCase signInWithGoogle,
+    required SendPasswordResetEmailUseCase sendPasswordResetEmail,
+  })  : _signIn = signIn,
+        _signInWithGoogle = signInWithGoogle,
+        _sendPasswordResetEmail = sendPasswordResetEmail,
+        _localAuth = LocalAuthentication(),
+        _secureStorage = const FlutterSecureStorage(),
+        super(const LoginState()) {
+    on<LoginRequested>(_onLoginRequested);
+    on<LoginWithGoogleRequested>(_onLoginWithGoogleRequested);
+    on<ForgotPasswordRequested>(_onForgotPasswordRequested);
+    on<BiometricLoginRequested>(_onBiometricLoginRequested);
+    on<PasswordStrengthChecked>(_onPasswordStrengthChecked);
+
+    _initializeBiometricAvailability();
+  }
+
+  final SignInUseCase _signIn;
+  final SignInWithGoogleUseCase _signInWithGoogle;
+  final SendPasswordResetEmailUseCase _sendPasswordResetEmail;
+  final LocalAuthentication _localAuth;
+  final FlutterSecureStorage _secureStorage;
+
+  // Advanced Security Constants
+  static const int _maxFailedAttempts = 5;
+  static const int _maxRateLimitAttempts = 10;
+  static const Duration _rateLimitWindow = Duration(minutes: 15);
+  static const Duration _lockoutDuration = Duration(minutes: 30);
+
+  // Biometric
+  Future<void> _initializeBiometricAvailability() async {
+    try {
+      final bool isAvailable = await _localAuth.canCheckBiometrics;
+      final bool isDeviceSupported = await _localAuth.isDeviceSupported();
+
+      if (isAvailable && isDeviceSupported) {
+        final List<BiometricType> availableBiometrics = await _localAuth.getAvailableBiometrics();
+        if (availableBiometrics.isNotEmpty) {
+          emit(state.copyWith(biometricAvailable: true));
+        }
+      }
+    } catch (e) {
+      log('Error checking biometric availability: $e');
+    }
+  }
+
+  // LOGIN
+  Future<void> _onLoginRequested(
+    LoginRequested event,
+    Emitter<LoginState> emit,
+  ) async {
+    try {
+      // Advanced: Check account lock
+      if (await _isAccountLocked(event.email)) {
+        emit(state.copyWith(
+          status: LoginStatus.accountLocked,
+          errorMessage: 'Account locked due to too many failed attempts. Please try again later.',
+        ));
+        return;
+      }
+
+      // Advanced: Rate limiting for brute-force protection
+      if (await _isRateLimited(event.email)) {
+        emit(state.copyWith(
+          status: LoginStatus.rateLimited,
+          errorMessage: 'Too many login attempts. Please try again later.',
+          isRateLimited: true,
+        ));
+        return;
+      }
+
+      emit(state.copyWith(status: LoginStatus.loading));
+
+      final result = await AuthSecurityUtils.withAuthTimeout(
+        _signIn(SignInParams(email: event.email, password: event.password)),
+        'login',
+      );
+
+      await result.fold(
+        (failure) async {
+          AuthSecurityUtils.logAuthError('Login failed', failure);
+
+          // Advanced: Increment failed attempts
+          final newFailedAttempts = await _incrementFailedAttempts(event.email);
+          final shouldShowCaptcha = newFailedAttempts >= 3;
+
+          // Advanced: Lock account if needed
+          if (newFailedAttempts >= _maxFailedAttempts) {
+            await _lockAccount(event.email);
+            emit(state.copyWith(
+              status: LoginStatus.accountLocked,
+              errorMessage: 'Account locked due to too many failed attempts.',
+              failedAttempts: newFailedAttempts,
+            ));
+          } else {
+            emit(state.copyWith(
+              status: shouldShowCaptcha ? LoginStatus.captchaRequired : LoginStatus.failure,
+              errorMessage: failure.message,
+              failedAttempts: newFailedAttempts,
+              showCaptcha: shouldShowCaptcha,
+            ));
+          }
+        },
+        (user) async {
+          AuthSecurityUtils.logAuthEvent('Login successful', user: user);
+          // Advanced: Reset failed attempts on success
+          await _clearFailedAttempts(event.email);
+
+          // Save login state if rememberMe is enabled
+          if (state.rememberMe) {
+            await _saveLoginState(event.email, event.password);
+          }
+
+          emit(state.copyWith(
+            status: LoginStatus.success,
+            failedAttempts: 0,
+            showCaptcha: false,
+            isRateLimited: false,
+          ));
+        },
+      );
+    } catch (e) {
+      AuthSecurityUtils.logAuthError('Login error', e);
+      final errorCategory = AuthSecurityUtils.categorizeAuthError(e);
+      emit(
+        state.copyWith(
+          status: LoginStatus.failure,
+          errorMessage: errorCategory.userMessage,
+        ),
+      );
+    }
+  }
+
+  // GOOGLE LOGIN
+  Future<void> _onLoginWithGoogleRequested(
+    LoginWithGoogleRequested event,
+    Emitter<LoginState> emit,
+  ) async {
+    try {
+      emit(state.copyWith(status: LoginStatus.loading));
+      final result = await AuthSecurityUtils.withAuthTimeout(
+        _signInWithGoogle(),
+        'google_login',
+      );
+      result.fold((failure) {
+        AuthSecurityUtils.logAuthError('Google login failed', failure);
+        emit(
+          state.copyWith(
+            status: LoginStatus.failure,
+            errorMessage: failure.message,
+          ),
+        );
+      }, (user) {
+        AuthSecurityUtils.logAuthEvent('Google login successful', user: user);
+        emit(state.copyWith(status: LoginStatus.success));
+      });
+    } catch (e) {
+      AuthSecurityUtils.logAuthError('Google login error', e);
+      final errorCategory = AuthSecurityUtils.categorizeAuthError(e);
+      emit(
+        state.copyWith(
+          status: LoginStatus.failure,
+          errorMessage: errorCategory.userMessage,
+        ),
+      );
+    }
+  }
+
+  // PASSWORD RESET
+  Future<void> _onForgotPasswordRequested(
+    ForgotPasswordRequested event,
+    Emitter<LoginState> emit,
+  ) async {
+    try {
+      // Advanced: Rate limiting for password reset
+      if (await _isRateLimited('password_reset_${event.email}')) {
+        AuthSecurityUtils.logAuthError(
+          'Password reset rate limited',
+          Exception('Rate limit exceeded'),
+          data: {'email': event.email},
+        );
+        emit(
+          state.copyWith(
+            status: LoginStatus.failure,
+            errorMessage: 'Too many password reset attempts. Please try again later.',
+          ),
+        );
+        return;
+      }
+
+      emit(state.copyWith(status: LoginStatus.loading));
+
+      final result = await AuthSecurityUtils.withAuthTimeout(
+        _sendPasswordResetEmail(event.email),
+        'password_reset',
+      );
+
+      result.fold(
+        (failure) {
+          AuthSecurityUtils.logAuthError('Password reset failed', failure);
+          emit(
+            state.copyWith(
+              status: LoginStatus.failure,
+              errorMessage: failure.message,
+            ),
+          );
+        },
+        (_) {
+          AuthSecurityUtils.logAuthEvent('Password reset sent');
+          emit(
+            state.copyWith(
+              status: LoginStatus.success,
+              errorMessage: 'Password reset email sent',
+            ),
+          );
+        },
+      );
+    } catch (e) {
+      AuthSecurityUtils.logAuthError('Password reset error', e);
+      final errorCategory = AuthSecurityUtils.categorizeAuthError(e);
+      emit(
+        state.copyWith(
+          status: LoginStatus.failure,
+          errorMessage: errorCategory.userMessage,
+        ),
+      );
+    }
+  }
+
+  // BIOMETRIC LOGIN
+  Future<void> _onBiometricLoginRequested(
+    BiometricLoginRequested event,
+    Emitter<LoginState> emit,
+  ) async {
+    try {
+      emit(state.copyWith(status: LoginStatus.loading));
+
+      final bool didAuthenticate = await _localAuth.authenticate(
+        localizedReason: 'Please authenticate to log in',
+        options: const AuthenticationOptions(
+          biometricOnly: true,
+          stickyAuth: true,
+        ),
+      );
+
+      if (didAuthenticate) {
+        // Retrieve stored credentials
+        final storedEmail = await _secureStorage.read(key: 'stored_email');
+        final storedPassword = await _secureStorage.read(key: 'stored_password');
+
+        if (storedEmail != null && storedPassword != null) {
+          final result = await AuthSecurityUtils.withAuthTimeout(
+            _signIn(SignInParams(email: storedEmail, password: storedPassword)),
+            'biometric_login',
+          );
+          result.fold(
+            (failure) {
+              AuthSecurityUtils.logAuthError('Biometric login failed', failure);
+              emit(state.copyWith(
+                status: LoginStatus.failure,
+                errorMessage: failure.message,
+              ));
+            },
+            (user) {
+              AuthSecurityUtils.logAuthEvent('Biometric login successful', user: user);
+              emit(state.copyWith(status: LoginStatus.success));
+            },
+          );
+        } else {
+          emit(state.copyWith(
+            status: LoginStatus.failure,
+            errorMessage: 'No stored credentials found. Please log in manually first.',
+          ));
+        }
+      } else {
+        emit(state.copyWith(
+          status: LoginStatus.failure,
+          errorMessage: 'Biometric authentication failed',
+        ));
+      }
+    } catch (e) {
+      AuthSecurityUtils.logAuthError('Biometric authentication error', e);
+      emit(state.copyWith(
+        status: LoginStatus.failure,
+        errorMessage: 'Biometric authentication error',
+      ));
+    }
+  }
+
+  // PASSWORD STRENGTH CHECK
+  Future<void> _onPasswordStrengthChecked(
+    PasswordStrengthChecked event,
+    Emitter<LoginState> emit,
+  ) async {
+    final strength = AuthSecurityUtils.validatePasswordStrength(event.password);
+    emit(state.copyWith(passwordStrength: strength));
+  }
+
+  // ==== ADVANCED SECURITY METHODS ====
+
+  /// Check if account is currently locked
+  Future<bool> _isAccountLocked(String email) async {
+    final lockTimestamp = await _secureStorage.read(key: 'account_lock_$email');
+    if (lockTimestamp != null) {
+      final lockTime = DateTime.fromMillisecondsSinceEpoch(int.parse(lockTimestamp));
+      final now = DateTime.now();
+      return now.difference(lockTime) < _lockoutDuration;
+    }
+    return false;
+  }
+
+  /// Lock the account
+  Future<void> _lockAccount(String email) async {
+    final lockTimestamp = DateTime.now().millisecondsSinceEpoch.toString();
+    await _secureStorage.write(key: 'account_lock_$email', value: lockTimestamp);
+  }
+
+  /// Increment and get failed login attempts
+  Future<int> _incrementFailedAttempts(String email) async {
+    final attemptsString = await _secureStorage.read(key: 'failed_attempts_$email');
+    int attempts = attemptsString != null ? int.tryParse(attemptsString) ?? 0 : 0;
+    attempts++;
+    await _secureStorage.write(key: 'failed_attempts_$email', value: attempts.toString());
+    return attempts;
+  }
+
+  /// Clear failed attempts and unlock account
+  Future<void> _clearFailedAttempts(String email) async {
+    await _secureStorage.delete(key: 'failed_attempts_$email');
+    await _secureStorage.delete(key: 'account_lock_$email');
+  }
+
+  /// Save login state (with password, for biometrics)
+  Future<void> _saveLoginState(String email, String password) async {
+    await _secureStorage.write(key: 'stored_email', value: email);
+    await _secureStorage.write(key: 'stored_password', value: password);
+    await _secureStorage.write(key: 'remember_me', value: 'true');
+  }
+
+  /// Rate limiting using secure storage time window
+  Future<bool> _isRateLimited(String key) async {
+    final now = DateTime.now().millisecondsSinceEpoch;
+    final windowKey = 'rate_limit_window_$key';
+    final countKey = 'rate_limit_count_$key';
+
+    final windowStartString = await _secureStorage.read(key: windowKey);
+    final countString = await _secureStorage.read(key: countKey);
+    int count = countString != null ? int.tryParse(countString) ?? 0 : 0;
+    int windowStart = windowStartString != null ? int.tryParse(windowStartString) ?? 0 : 0;
+
+    if (windowStart == 0 || now - windowStart > _rateLimitWindow.inMilliseconds) {
+      // Reset window
+      await _secureStorage.write(key: windowKey, value: now.toString());
+      await _secureStorage.write(key: countKey, value: '1');
+      return false;
+    } else {
+      count++;
+      await _secureStorage.write(key: countKey, value: count.toString());
+      if (count > _maxRateLimitAttempts) {
+        return true;
+      }
+      return false;
+    }
+  }
+}