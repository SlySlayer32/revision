<<<<<<< HEAD
import 'dart:async';

import 'package:flutter/material.dart';
import 'package:flutter/services.dart';
import 'package:flutter_bloc/flutter_bloc.dart';
import 'package:revision/core/constants/app_constants.dart';
import 'package:revision/core/utils/security_utils.dart';
import 'package:revision/core/utils/validators.dart';
import 'package:revision/features/authentication/presentation/blocs/login_bloc.dart';
=======
import 'package:flutter/material.dart';
import 'package:flutter_bloc/flutter_bloc.dart';
import 'package:revision/core/utils/security_utils.dart';
import 'package:revision/features/authentication/presentation/blocs/login_bloc.dart';
import 'package:revision/features/authentication/presentation/widgets/password_strength_indicator.dart';
>>>>>>> 75f7f372

/// Login form widget that handles user authentication
class LoginForm extends StatefulWidget {
  /// Creates a new [LoginForm]
  const LoginForm({super.key});

  @override
  State<LoginForm> createState() => _LoginFormState();
}

class _LoginFormState extends State<LoginForm> {
  final _formKey = GlobalKey<FormState>();
  final _emailController = TextEditingController();
  final _passwordController = TextEditingController();
  final _emailFocusNode = FocusNode();
  final _passwordFocusNode = FocusNode();
<<<<<<< HEAD
  
  // Password visibility toggle
  bool _isPasswordVisible = false;
  
  // Debouncing timer for login attempts
  Timer? _debounceTimer;
  bool _isLoginDebounced = false;
=======
  bool _rememberMe = false;
  bool _obscurePassword = true;
>>>>>>> 75f7f372

  @override
  void dispose() {
    _emailController.dispose();
    _passwordController.dispose();
    _emailFocusNode.dispose();
    _passwordFocusNode.dispose();
<<<<<<< HEAD
    _debounceTimer?.cancel();
    super.dispose();
=======
    super.dispose();
  }

  @override
  void initState() {
    super.initState();
    // Listen to password changes for strength checking
    _passwordController.addListener(_onPasswordChanged);
  }

  void _onPasswordChanged() {
    if (_passwordController.text.isNotEmpty) {
      context.read<LoginBloc>().add(
        PasswordStrengthChecked(password: _passwordController.text),
      );
    }
>>>>>>> 75f7f372
  }

  void _onLoginPressed() {
    if (!_formKey.currentState!.validate()) return;
<<<<<<< HEAD
    
    // Prevent multiple rapid login attempts
    if (_isLoginDebounced) return;
    
    setState(() {
      _isLoginDebounced = true;
    });
    
    // Reset debounce after specified duration
    _debounceTimer?.cancel();
    _debounceTimer = Timer(
      Duration(milliseconds: AppConstants.debounceDuration),
      () => setState(() => _isLoginDebounced = false),
    );

    // Hide keyboard
    FocusScope.of(context).unfocus();
    
    // Sanitize inputs before sending
    final sanitizedEmail = SecurityUtils.sanitizeInput(_emailController.text.trim());
=======

    // Hide keyboard
    FocusScope.of(context).unfocus();

    // Sanitize inputs before sending
    final sanitizedEmail = SecurityUtils.sanitizeInput(_emailController.text);
>>>>>>> 75f7f372
    final sanitizedPassword = SecurityUtils.sanitizeInput(_passwordController.text);

    context.read<LoginBloc>().add(
      LoginRequested(
        email: sanitizedEmail,
        password: sanitizedPassword,
      ),
    );
<<<<<<< HEAD
=======
  }

  void _onBiometricLoginPressed() {
    context.read<LoginBloc>().add(const BiometricLoginRequested());
>>>>>>> 75f7f372
  }

  void _onGoogleLoginPressed() {
    context.read<LoginBloc>().add(const LoginWithGoogleRequested());
  }

  void _onForgotPasswordPressed() {
<<<<<<< HEAD
    final email = _emailController.text.trim();
    if (email.isEmpty) {
=======
    if (_emailController.text.isEmpty) {
>>>>>>> 75f7f372
      ScaffoldMessenger.of(context).showSnackBar(
        const SnackBar(content: Text('Please enter your email address first')),
      );
      _emailFocusNode.requestFocus();
      return;
    }
<<<<<<< HEAD
    
    // Validate email format before sending
    if (Validators.validateEmail(email) != null) {
      ScaffoldMessenger.of(context).showSnackBar(
        const SnackBar(content: Text('Please enter a valid email address')),
      );
      _emailFocusNode.requestFocus();
      return;
    }

    context.read<LoginBloc>().add(
      ForgotPasswordRequested(email: SecurityUtils.sanitizeInput(email)),
=======

    // Sanitize email input
    final sanitizedEmail = SecurityUtils.sanitizeInput(_emailController.text);

    context.read<LoginBloc>().add(
      ForgotPasswordRequested(email: sanitizedEmail),
>>>>>>> 75f7f372
    );
  }

  @override
  Widget build(BuildContext context) {
    return BlocListener<LoginBloc, LoginState>(
      listenWhen: (previous, current) =>
          previous.status != current.status ||
          previous.errorMessage != current.errorMessage,
      listener: (context, state) {
        if (state.status == LoginStatus.success) {
<<<<<<< HEAD
          // Reset debounce timer on success
          _debounceTimer?.cancel();
          setState(() => _isLoginDebounced = false);
          
=======
>>>>>>> 75f7f372
          // Pop login page and any dialogs
          Navigator.of(context).pop();

          // Show success message if this was a password reset
          if (state.errorMessage?.contains('Password reset') ?? false) {
            ScaffoldMessenger.of(
              context,
            ).showSnackBar(SnackBar(content: Text(state.errorMessage!)));
          }
        }

<<<<<<< HEAD
        if (state.status == LoginStatus.failure && state.errorMessage != null) {
          // Reset debounce timer on failure
          _debounceTimer?.cancel();
          setState(() => _isLoginDebounced = false);
          
          // Provide better error messages based on error type
          String errorMessage = state.errorMessage!;
          
          // Handle specific error types
          if (errorMessage.toLowerCase().contains('network') ||
              errorMessage.toLowerCase().contains('connection')) {
            errorMessage = AppConstants.networkErrorMessage;
          } else if (errorMessage.toLowerCase().contains('invalid') ||
                     errorMessage.toLowerCase().contains('wrong')) {
            errorMessage = 'Invalid email or password. Please try again.';
          } else if (errorMessage.toLowerCase().contains('disabled') ||
                     errorMessage.toLowerCase().contains('locked')) {
            errorMessage = 'Account is disabled. Please contact support.';
          } else if (errorMessage.toLowerCase().contains('timeout')) {
            errorMessage = 'Request timed out. Please try again.';
          }
          
          ScaffoldMessenger.of(context).showSnackBar(
            SnackBar(
              content: Text(errorMessage),
              backgroundColor: Theme.of(context).colorScheme.error,
              action: SnackBarAction(
                label: 'Retry',
                onPressed: () => _onLoginPressed(),
              ),
            ),
          );
=======
        if (state.status == LoginStatus.failure || 
            state.status == LoginStatus.rateLimited ||
            state.status == LoginStatus.accountLocked ||
            state.status == LoginStatus.captchaRequired) {
          if (state.errorMessage != null) {
            ScaffoldMessenger.of(context).showSnackBar(
              SnackBar(
                content: Text(state.errorMessage!),
                backgroundColor: Theme.of(context).colorScheme.error,
              ),
            );
          }
>>>>>>> 75f7f372
        }
      },
      child: BlocBuilder<LoginBloc, LoginState>(
        buildWhen: (previous, current) => previous.status != current.status,
<<<<<<< HEAD
        builder: (context, state) {
          final isLoading = state.status == LoginStatus.loading;
          final isLoginDisabled = isLoading || _isLoginDebounced;

          return Form(
            key: _formKey,
            child: Column(
              mainAxisSize: MainAxisSize.min,
              children: [
                // Email field with improved validation and accessibility
                TextFormField(
                  controller: _emailController,
                  focusNode: _emailFocusNode,
                  enabled: !isLoading,
                  maxLength: 254, // RFC 5321 email length limit
                  keyboardType: TextInputType.emailAddress,
                  textInputAction: TextInputAction.next,
                  autocorrect: false,
                  enableSuggestions: false,
                  autofillHints: const [AutofillHints.email],
                  inputFormatters: [
                    FilteringTextInputFormatter.deny(RegExp(r'\s')), // No spaces
                    LengthLimitingTextInputFormatter(254),
                  ],
                  decoration: const InputDecoration(
                    labelText: 'Email',
                    hintText: 'Enter your email address',
                    prefixIcon: Icon(Icons.email_outlined),
                    border: OutlineInputBorder(),
                    counterText: '', // Hide character counter
                  ),
=======
        builder: (context, state) {
          final isLoading = state.status == LoginStatus.loading;

          return Form(
            key: _formKey,
            child: Column(
              mainAxisSize: MainAxisSize.min,
              children: [
                TextFormField(
                  controller: _emailController,
                  focusNode: _emailFocusNode,
                  enabled: !isLoading,
                  decoration: const InputDecoration(
                    labelText: 'Email',
                    border: OutlineInputBorder(),
                  ),
                  keyboardType: TextInputType.emailAddress,
>>>>>>> 75f7f372
                  validator: (value) {
                    if (value == null || value.isEmpty) {
                      return 'Please enter your email';
                    }
<<<<<<< HEAD
                    // Use proper email validation from Validators class
                    return Validators.validateEmail(value.trim());
                  },
                  onFieldSubmitted: (_) => _passwordFocusNode.requestFocus(),
                ),
                const SizedBox(height: 16),
                // Password field with visibility toggle and complexity requirements
=======
                    if (!SecurityUtils.isValidEmail(value)) {
                      return 'Please enter a valid email';
                    }
                    return null;
                  },
                ),
                const SizedBox(height: 16),
>>>>>>> 75f7f372
                TextFormField(
                  controller: _passwordController,
                  focusNode: _passwordFocusNode,
                  enabled: !isLoading,
<<<<<<< HEAD
                  maxLength: 128, // Reasonable password length limit
                  obscureText: !_isPasswordVisible,
                  keyboardType: TextInputType.visiblePassword,
                  textInputAction: TextInputAction.done,
                  autocorrect: false,
                  enableSuggestions: false,
                  autofillHints: const [AutofillHints.password],
                  inputFormatters: [
                    LengthLimitingTextInputFormatter(128),
                  ],
                  decoration: InputDecoration(
                    labelText: 'Password',
                    hintText: 'Enter your password',
                    prefixIcon: const Icon(Icons.lock_outline),
                    suffixIcon: IconButton(
                      icon: Icon(
                        _isPasswordVisible
                            ? Icons.visibility_off_outlined
                            : Icons.visibility_outlined,
                      ),
                      onPressed: () {
                        setState(() {
                          _isPasswordVisible = !_isPasswordVisible;
                        });
                      },
                      tooltip: _isPasswordVisible ? 'Hide password' : 'Show password',
                    ),
                    border: const OutlineInputBorder(),
                    counterText: '', // Hide character counter
                  ),
=======
                  decoration: InputDecoration(
                    labelText: 'Password',
                    border: const OutlineInputBorder(),
                    suffixIcon: IconButton(
                      icon: Icon(
                        _obscurePassword ? Icons.visibility : Icons.visibility_off,
                      ),
                      onPressed: () {
                        setState(() {
                          _obscurePassword = !_obscurePassword;
                        });
                      },
                    ),
                  ),
                  obscureText: _obscurePassword,
>>>>>>> 75f7f372
                  validator: (value) {
                    if (value == null || value.isEmpty) {
                      return 'Please enter your password';
                    }
<<<<<<< HEAD
                    if (value.length < AppConstants.minPasswordLength) {
                      return 'Password must be at least ${AppConstants.minPasswordLength} characters';
                    }
                    
                    // Check password strength for additional security
                    final strength = SecurityUtils.validatePasswordStrength(value);
                    if (strength == PasswordStrength.weak) {
                      return 'Password is too weak. Use uppercase, lowercase, numbers, and symbols.';
                    }
                    
                    return null;
                  },
                  onFieldSubmitted: (_) => _onLoginPressed(),
                ),
                const SizedBox(height: 24),
                // Login button with debouncing protection
=======
                    if (value.length < 6) {
                      return 'Password must be at least 6 characters';
                    }
                    return null;
                  },
                ),
                const SizedBox(height: 8),
                // Password strength indicator
                PasswordStrengthIndicator(strength: state.passwordStrength),
                const SizedBox(height: 16),
                // Remember me checkbox
                CheckboxListTile(
                  title: const Text('Remember me'),
                  value: _rememberMe,
                  onChanged: isLoading ? null : (value) {
                    setState(() {
                      _rememberMe = value ?? false;
                    });
                  },
                  controlAffinity: ListTileControlAffinity.leading,
                  contentPadding: EdgeInsets.zero,
                ),
                const SizedBox(height: 16),
                // Login button
>>>>>>> 75f7f372
                SizedBox(
                  width: double.infinity,
                  height: 50,
                  child: ElevatedButton(
<<<<<<< HEAD
                    onPressed: isLoginDisabled ? null : _onLoginPressed,
=======
                    onPressed: isLoading ? null : _onLoginPressed,
>>>>>>> 75f7f372
                    child: isLoading
                        ? const SizedBox(
                            height: 20,
                            width: 20,
                            child: CircularProgressIndicator(strokeWidth: 2),
                          )
<<<<<<< HEAD
                        : Text(
                            _isLoginDebounced ? 'Please wait...' : 'Log In',
                          ),
                  ),
                ),
                const SizedBox(height: 16),
=======
                        : const Text('Log In'),
                  ),
                ),
                const SizedBox(height: 16),
                // Biometric login button
                if (state.biometricAvailable)
                  SizedBox(
                    width: double.infinity,
                    height: 50,
                    child: OutlinedButton.icon(
                      icon: const Icon(Icons.fingerprint),
                      label: const Text('Login with Biometrics'),
                      onPressed: isLoading ? null : _onBiometricLoginPressed,
                    ),
                  ),
                if (state.biometricAvailable) const SizedBox(height: 16),
                // Rate limit warning
                if (state.isRateLimited)
                  Container(
                    padding: const EdgeInsets.all(12),
                    decoration: BoxDecoration(
                      color: Theme.of(context).colorScheme.errorContainer,
                      borderRadius: BorderRadius.circular(8),
                    ),
                    child: Row(
                      children: [
                        Icon(
                          Icons.warning,
                          color: Theme.of(context).colorScheme.error,
                        ),
                        const SizedBox(width: 8),
                        Expanded(
                          child: Text(
                            'Too many login attempts. Please wait before trying again.',
                            style: TextStyle(
                              color: Theme.of(context).colorScheme.error,
                            ),
                          ),
                        ),
                      ],
                    ),
                  ),
                if (state.isRateLimited) const SizedBox(height: 16),
                // CAPTCHA placeholder (would integrate with actual CAPTCHA service)
                if (state.showCaptcha)
                  Container(
                    padding: const EdgeInsets.all(12),
                    decoration: BoxDecoration(
                      border: Border.all(color: Colors.grey),
                      borderRadius: BorderRadius.circular(8),
                    ),
                    child: const Column(
                      children: [
                        Icon(Icons.security, size: 48),
                        SizedBox(height: 8),
                        Text('Please verify you are human'),
                        Text('(CAPTCHA integration would go here)'),
                      ],
                    ),
                  ),
                if (state.showCaptcha) const SizedBox(height: 16),
                const SizedBox(height: 16),
                // Google login and forgot password buttons
>>>>>>> 75f7f372
                Row(
                  mainAxisAlignment: MainAxisAlignment.spaceBetween,
                  children: [
                    TextButton(
<<<<<<< HEAD
                      onPressed: isLoginDisabled ? null : _onGoogleLoginPressed,
                      child: const Text('Sign in with Google'),
                    ),
                    TextButton(
                      onPressed: isLoginDisabled ? null : _onForgotPasswordPressed,
=======
                      onPressed: isLoading ? null : _onGoogleLoginPressed,
                      child: const Text('Sign in with Google'),
                    ),
                    TextButton(
                      onPressed: isLoading ? null : _onForgotPasswordPressed,
>>>>>>> 75f7f372
                      child: const Text('Forgot Password?'),
                    ),
                  ],
                ),
              ],
            ),
          );
        },
      ),
    );
  }
}
<|MERGE_RESOLUTION|>--- conflicted
+++ resolved
@@ -1,528 +1,343 @@
-<<<<<<< HEAD
-import 'dart:async';
-
-import 'package:flutter/material.dart';
-import 'package:flutter/services.dart';
-import 'package:flutter_bloc/flutter_bloc.dart';
-import 'package:revision/core/constants/app_constants.dart';
-import 'package:revision/core/utils/security_utils.dart';
-import 'package:revision/core/utils/validators.dart';
-import 'package:revision/features/authentication/presentation/blocs/login_bloc.dart';
-=======
-import 'package:flutter/material.dart';
-import 'package:flutter_bloc/flutter_bloc.dart';
-import 'package:revision/core/utils/security_utils.dart';
-import 'package:revision/features/authentication/presentation/blocs/login_bloc.dart';
-import 'package:revision/features/authentication/presentation/widgets/password_strength_indicator.dart';
->>>>>>> 75f7f372
-
-/// Login form widget that handles user authentication
-class LoginForm extends StatefulWidget {
-  /// Creates a new [LoginForm]
-  const LoginForm({super.key});
-
-  @override
-  State<LoginForm> createState() => _LoginFormState();
-}
-
-class _LoginFormState extends State<LoginForm> {
-  final _formKey = GlobalKey<FormState>();
-  final _emailController = TextEditingController();
-  final _passwordController = TextEditingController();
-  final _emailFocusNode = FocusNode();
-  final _passwordFocusNode = FocusNode();
-<<<<<<< HEAD
-  
-  // Password visibility toggle
-  bool _isPasswordVisible = false;
-  
-  // Debouncing timer for login attempts
-  Timer? _debounceTimer;
-  bool _isLoginDebounced = false;
-=======
-  bool _rememberMe = false;
-  bool _obscurePassword = true;
->>>>>>> 75f7f372
-
-  @override
-  void dispose() {
-    _emailController.dispose();
-    _passwordController.dispose();
-    _emailFocusNode.dispose();
-    _passwordFocusNode.dispose();
-<<<<<<< HEAD
-    _debounceTimer?.cancel();
-    super.dispose();
-=======
-    super.dispose();
-  }
-
-  @override
-  void initState() {
-    super.initState();
-    // Listen to password changes for strength checking
-    _passwordController.addListener(_onPasswordChanged);
-  }
-
-  void _onPasswordChanged() {
-    if (_passwordController.text.isNotEmpty) {
-      context.read<LoginBloc>().add(
-        PasswordStrengthChecked(password: _passwordController.text),
-      );
-    }
->>>>>>> 75f7f372
-  }
-
-  void _onLoginPressed() {
-    if (!_formKey.currentState!.validate()) return;
-<<<<<<< HEAD
-    
-    // Prevent multiple rapid login attempts
-    if (_isLoginDebounced) return;
-    
-    setState(() {
-      _isLoginDebounced = true;
-    });
-    
-    // Reset debounce after specified duration
-    _debounceTimer?.cancel();
-    _debounceTimer = Timer(
-      Duration(milliseconds: AppConstants.debounceDuration),
-      () => setState(() => _isLoginDebounced = false),
-    );
-
-    // Hide keyboard
-    FocusScope.of(context).unfocus();
-    
-    // Sanitize inputs before sending
-    final sanitizedEmail = SecurityUtils.sanitizeInput(_emailController.text.trim());
-=======
-
-    // Hide keyboard
-    FocusScope.of(context).unfocus();
-
-    // Sanitize inputs before sending
-    final sanitizedEmail = SecurityUtils.sanitizeInput(_emailController.text);
->>>>>>> 75f7f372
-    final sanitizedPassword = SecurityUtils.sanitizeInput(_passwordController.text);
-
-    context.read<LoginBloc>().add(
-      LoginRequested(
-        email: sanitizedEmail,
-        password: sanitizedPassword,
-      ),
-    );
-<<<<<<< HEAD
-=======
-  }
-
-  void _onBiometricLoginPressed() {
-    context.read<LoginBloc>().add(const BiometricLoginRequested());
->>>>>>> 75f7f372
-  }
-
-  void _onGoogleLoginPressed() {
-    context.read<LoginBloc>().add(const LoginWithGoogleRequested());
-  }
-
-  void _onForgotPasswordPressed() {
-<<<<<<< HEAD
-    final email = _emailController.text.trim();
-    if (email.isEmpty) {
-=======
-    if (_emailController.text.isEmpty) {
->>>>>>> 75f7f372
-      ScaffoldMessenger.of(context).showSnackBar(
-        const SnackBar(content: Text('Please enter your email address first')),
-      );
-      _emailFocusNode.requestFocus();
-      return;
-    }
-<<<<<<< HEAD
-    
-    // Validate email format before sending
-    if (Validators.validateEmail(email) != null) {
-      ScaffoldMessenger.of(context).showSnackBar(
-        const SnackBar(content: Text('Please enter a valid email address')),
-      );
-      _emailFocusNode.requestFocus();
-      return;
-    }
-
-    context.read<LoginBloc>().add(
-      ForgotPasswordRequested(email: SecurityUtils.sanitizeInput(email)),
-=======
-
-    // Sanitize email input
-    final sanitizedEmail = SecurityUtils.sanitizeInput(_emailController.text);
-
-    context.read<LoginBloc>().add(
-      ForgotPasswordRequested(email: sanitizedEmail),
->>>>>>> 75f7f372
-    );
-  }
-
-  @override
-  Widget build(BuildContext context) {
-    return BlocListener<LoginBloc, LoginState>(
-      listenWhen: (previous, current) =>
-          previous.status != current.status ||
-          previous.errorMessage != current.errorMessage,
-      listener: (context, state) {
-        if (state.status == LoginStatus.success) {
-<<<<<<< HEAD
-          // Reset debounce timer on success
-          _debounceTimer?.cancel();
-          setState(() => _isLoginDebounced = false);
-          
-=======
->>>>>>> 75f7f372
-          // Pop login page and any dialogs
-          Navigator.of(context).pop();
-
-          // Show success message if this was a password reset
-          if (state.errorMessage?.contains('Password reset') ?? false) {
-            ScaffoldMessenger.of(
-              context,
-            ).showSnackBar(SnackBar(content: Text(state.errorMessage!)));
-          }
-        }
-
-<<<<<<< HEAD
-        if (state.status == LoginStatus.failure && state.errorMessage != null) {
-          // Reset debounce timer on failure
-          _debounceTimer?.cancel();
-          setState(() => _isLoginDebounced = false);
-          
-          // Provide better error messages based on error type
-          String errorMessage = state.errorMessage!;
-          
-          // Handle specific error types
-          if (errorMessage.toLowerCase().contains('network') ||
-              errorMessage.toLowerCase().contains('connection')) {
-            errorMessage = AppConstants.networkErrorMessage;
-          } else if (errorMessage.toLowerCase().contains('invalid') ||
-                     errorMessage.toLowerCase().contains('wrong')) {
-            errorMessage = 'Invalid email or password. Please try again.';
-          } else if (errorMessage.toLowerCase().contains('disabled') ||
-                     errorMessage.toLowerCase().contains('locked')) {
-            errorMessage = 'Account is disabled. Please contact support.';
-          } else if (errorMessage.toLowerCase().contains('timeout')) {
-            errorMessage = 'Request timed out. Please try again.';
-          }
-          
-          ScaffoldMessenger.of(context).showSnackBar(
-            SnackBar(
-              content: Text(errorMessage),
-              backgroundColor: Theme.of(context).colorScheme.error,
-              action: SnackBarAction(
-                label: 'Retry',
-                onPressed: () => _onLoginPressed(),
-              ),
-            ),
-          );
-=======
-        if (state.status == LoginStatus.failure || 
-            state.status == LoginStatus.rateLimited ||
-            state.status == LoginStatus.accountLocked ||
-            state.status == LoginStatus.captchaRequired) {
-          if (state.errorMessage != null) {
-            ScaffoldMessenger.of(context).showSnackBar(
-              SnackBar(
-                content: Text(state.errorMessage!),
-                backgroundColor: Theme.of(context).colorScheme.error,
-              ),
-            );
-          }
->>>>>>> 75f7f372
-        }
-      },
-      child: BlocBuilder<LoginBloc, LoginState>(
-        buildWhen: (previous, current) => previous.status != current.status,
-<<<<<<< HEAD
-        builder: (context, state) {
-          final isLoading = state.status == LoginStatus.loading;
-          final isLoginDisabled = isLoading || _isLoginDebounced;
-
-          return Form(
-            key: _formKey,
-            child: Column(
-              mainAxisSize: MainAxisSize.min,
-              children: [
-                // Email field with improved validation and accessibility
-                TextFormField(
-                  controller: _emailController,
-                  focusNode: _emailFocusNode,
-                  enabled: !isLoading,
-                  maxLength: 254, // RFC 5321 email length limit
-                  keyboardType: TextInputType.emailAddress,
-                  textInputAction: TextInputAction.next,
-                  autocorrect: false,
-                  enableSuggestions: false,
-                  autofillHints: const [AutofillHints.email],
-                  inputFormatters: [
-                    FilteringTextInputFormatter.deny(RegExp(r'\s')), // No spaces
-                    LengthLimitingTextInputFormatter(254),
-                  ],
-                  decoration: const InputDecoration(
-                    labelText: 'Email',
-                    hintText: 'Enter your email address',
-                    prefixIcon: Icon(Icons.email_outlined),
-                    border: OutlineInputBorder(),
-                    counterText: '', // Hide character counter
-                  ),
-=======
-        builder: (context, state) {
-          final isLoading = state.status == LoginStatus.loading;
-
-          return Form(
-            key: _formKey,
-            child: Column(
-              mainAxisSize: MainAxisSize.min,
-              children: [
-                TextFormField(
-                  controller: _emailController,
-                  focusNode: _emailFocusNode,
-                  enabled: !isLoading,
-                  decoration: const InputDecoration(
-                    labelText: 'Email',
-                    border: OutlineInputBorder(),
-                  ),
-                  keyboardType: TextInputType.emailAddress,
->>>>>>> 75f7f372
-                  validator: (value) {
-                    if (value == null || value.isEmpty) {
-                      return 'Please enter your email';
-                    }
-<<<<<<< HEAD
-                    // Use proper email validation from Validators class
-                    return Validators.validateEmail(value.trim());
-                  },
-                  onFieldSubmitted: (_) => _passwordFocusNode.requestFocus(),
-                ),
-                const SizedBox(height: 16),
-                // Password field with visibility toggle and complexity requirements
-=======
-                    if (!SecurityUtils.isValidEmail(value)) {
-                      return 'Please enter a valid email';
-                    }
-                    return null;
-                  },
-                ),
-                const SizedBox(height: 16),
->>>>>>> 75f7f372
-                TextFormField(
-                  controller: _passwordController,
-                  focusNode: _passwordFocusNode,
-                  enabled: !isLoading,
-<<<<<<< HEAD
-                  maxLength: 128, // Reasonable password length limit
-                  obscureText: !_isPasswordVisible,
-                  keyboardType: TextInputType.visiblePassword,
-                  textInputAction: TextInputAction.done,
-                  autocorrect: false,
-                  enableSuggestions: false,
-                  autofillHints: const [AutofillHints.password],
-                  inputFormatters: [
-                    LengthLimitingTextInputFormatter(128),
-                  ],
-                  decoration: InputDecoration(
-                    labelText: 'Password',
-                    hintText: 'Enter your password',
-                    prefixIcon: const Icon(Icons.lock_outline),
-                    suffixIcon: IconButton(
-                      icon: Icon(
-                        _isPasswordVisible
-                            ? Icons.visibility_off_outlined
-                            : Icons.visibility_outlined,
-                      ),
-                      onPressed: () {
-                        setState(() {
-                          _isPasswordVisible = !_isPasswordVisible;
-                        });
-                      },
-                      tooltip: _isPasswordVisible ? 'Hide password' : 'Show password',
-                    ),
-                    border: const OutlineInputBorder(),
-                    counterText: '', // Hide character counter
-                  ),
-=======
-                  decoration: InputDecoration(
-                    labelText: 'Password',
-                    border: const OutlineInputBorder(),
-                    suffixIcon: IconButton(
-                      icon: Icon(
-                        _obscurePassword ? Icons.visibility : Icons.visibility_off,
-                      ),
-                      onPressed: () {
-                        setState(() {
-                          _obscurePassword = !_obscurePassword;
-                        });
-                      },
-                    ),
-                  ),
-                  obscureText: _obscurePassword,
->>>>>>> 75f7f372
-                  validator: (value) {
-                    if (value == null || value.isEmpty) {
-                      return 'Please enter your password';
-                    }
-<<<<<<< HEAD
-                    if (value.length < AppConstants.minPasswordLength) {
-                      return 'Password must be at least ${AppConstants.minPasswordLength} characters';
-                    }
-                    
-                    // Check password strength for additional security
-                    final strength = SecurityUtils.validatePasswordStrength(value);
-                    if (strength == PasswordStrength.weak) {
-                      return 'Password is too weak. Use uppercase, lowercase, numbers, and symbols.';
-                    }
-                    
-                    return null;
-                  },
-                  onFieldSubmitted: (_) => _onLoginPressed(),
-                ),
-                const SizedBox(height: 24),
-                // Login button with debouncing protection
-=======
-                    if (value.length < 6) {
-                      return 'Password must be at least 6 characters';
-                    }
-                    return null;
-                  },
-                ),
-                const SizedBox(height: 8),
-                // Password strength indicator
-                PasswordStrengthIndicator(strength: state.passwordStrength),
-                const SizedBox(height: 16),
-                // Remember me checkbox
-                CheckboxListTile(
-                  title: const Text('Remember me'),
-                  value: _rememberMe,
-                  onChanged: isLoading ? null : (value) {
-                    setState(() {
-                      _rememberMe = value ?? false;
-                    });
-                  },
-                  controlAffinity: ListTileControlAffinity.leading,
-                  contentPadding: EdgeInsets.zero,
-                ),
-                const SizedBox(height: 16),
-                // Login button
->>>>>>> 75f7f372
-                SizedBox(
-                  width: double.infinity,
-                  height: 50,
-                  child: ElevatedButton(
-<<<<<<< HEAD
-                    onPressed: isLoginDisabled ? null : _onLoginPressed,
-=======
-                    onPressed: isLoading ? null : _onLoginPressed,
->>>>>>> 75f7f372
-                    child: isLoading
-                        ? const SizedBox(
-                            height: 20,
-                            width: 20,
-                            child: CircularProgressIndicator(strokeWidth: 2),
-                          )
-<<<<<<< HEAD
-                        : Text(
-                            _isLoginDebounced ? 'Please wait...' : 'Log In',
-                          ),
-                  ),
-                ),
-                const SizedBox(height: 16),
-=======
-                        : const Text('Log In'),
-                  ),
-                ),
-                const SizedBox(height: 16),
-                // Biometric login button
-                if (state.biometricAvailable)
-                  SizedBox(
-                    width: double.infinity,
-                    height: 50,
-                    child: OutlinedButton.icon(
-                      icon: const Icon(Icons.fingerprint),
-                      label: const Text('Login with Biometrics'),
-                      onPressed: isLoading ? null : _onBiometricLoginPressed,
-                    ),
-                  ),
-                if (state.biometricAvailable) const SizedBox(height: 16),
-                // Rate limit warning
-                if (state.isRateLimited)
-                  Container(
-                    padding: const EdgeInsets.all(12),
-                    decoration: BoxDecoration(
-                      color: Theme.of(context).colorScheme.errorContainer,
-                      borderRadius: BorderRadius.circular(8),
-                    ),
-                    child: Row(
-                      children: [
-                        Icon(
-                          Icons.warning,
-                          color: Theme.of(context).colorScheme.error,
-                        ),
-                        const SizedBox(width: 8),
-                        Expanded(
-                          child: Text(
-                            'Too many login attempts. Please wait before trying again.',
-                            style: TextStyle(
-                              color: Theme.of(context).colorScheme.error,
-                            ),
-                          ),
-                        ),
-                      ],
-                    ),
-                  ),
-                if (state.isRateLimited) const SizedBox(height: 16),
-                // CAPTCHA placeholder (would integrate with actual CAPTCHA service)
-                if (state.showCaptcha)
-                  Container(
-                    padding: const EdgeInsets.all(12),
-                    decoration: BoxDecoration(
-                      border: Border.all(color: Colors.grey),
-                      borderRadius: BorderRadius.circular(8),
-                    ),
-                    child: const Column(
-                      children: [
-                        Icon(Icons.security, size: 48),
-                        SizedBox(height: 8),
-                        Text('Please verify you are human'),
-                        Text('(CAPTCHA integration would go here)'),
-                      ],
-                    ),
-                  ),
-                if (state.showCaptcha) const SizedBox(height: 16),
-                const SizedBox(height: 16),
-                // Google login and forgot password buttons
->>>>>>> 75f7f372
-                Row(
-                  mainAxisAlignment: MainAxisAlignment.spaceBetween,
-                  children: [
-                    TextButton(
-<<<<<<< HEAD
-                      onPressed: isLoginDisabled ? null : _onGoogleLoginPressed,
-                      child: const Text('Sign in with Google'),
-                    ),
-                    TextButton(
-                      onPressed: isLoginDisabled ? null : _onForgotPasswordPressed,
-=======
-                      onPressed: isLoading ? null : _onGoogleLoginPressed,
-                      child: const Text('Sign in with Google'),
-                    ),
-                    TextButton(
-                      onPressed: isLoading ? null : _onForgotPasswordPressed,
->>>>>>> 75f7f372
-                      child: const Text('Forgot Password?'),
-                    ),
-                  ],
-                ),
-              ],
-            ),
-          );
-        },
-      ),
-    );
-  }
-}
+import 'dart:async';
+
+import 'package:flutter/material.dart';
+import 'package:flutter/services.dart';
+import 'package:flutter_bloc/flutter_bloc.dart';
+import 'package:revision/core/constants/app_constants.dart';
+import 'package:revision/core/utils/security_utils.dart';
+import 'package:revision/core/utils/validators.dart';
+import 'package:revision/features/authentication/presentation/blocs/login_bloc.dart';
+import 'package:revision/features/authentication/presentation/widgets/password_strength_indicator.dart';
+
+/// Login form widget that handles user authentication
+class LoginForm extends StatefulWidget {
+  const LoginForm({super.key});
+
+  @override
+  State<LoginForm> createState() => _LoginFormState();
+}
+
+class _LoginFormState extends State<LoginForm> {
+  final _formKey = GlobalKey<FormState>();
+  final _emailController = TextEditingController();
+  final _passwordController = TextEditingController();
+  final _emailFocusNode = FocusNode();
+  final _passwordFocusNode = FocusNode();
+
+  bool _rememberMe = false;
+  bool _obscurePassword = true;
+
+  @override
+  void initState() {
+    super.initState();
+    _passwordController.addListener(_onPasswordChanged);
+  }
+
+  @override
+  void dispose() {
+    _emailController.dispose();
+    _passwordController.dispose();
+    _emailFocusNode.dispose();
+    _passwordFocusNode.dispose();
+    super.dispose();
+  }
+
+  void _onPasswordChanged() {
+    if (_passwordController.text.isNotEmpty) {
+      context.read<LoginBloc>().add(
+            PasswordStrengthChecked(password: _passwordController.text),
+          );
+    }
+  }
+
+  void _onLoginPressed() {
+    if (!_formKey.currentState!.validate()) return;
+
+    // Hide keyboard
+    FocusScope.of(context).unfocus();
+
+    final sanitizedEmail = SecurityUtils.sanitizeInput(_emailController.text.trim());
+    final sanitizedPassword = SecurityUtils.sanitizeInput(_passwordController.text);
+
+    context.read<LoginBloc>().add(
+          LoginRequested(
+            email: sanitizedEmail,
+            password: sanitizedPassword,
+          ),
+        );
+  }
+
+  void _onBiometricLoginPressed() {
+    context.read<LoginBloc>().add(const BiometricLoginRequested());
+  }
+
+  void _onGoogleLoginPressed() {
+    context.read<LoginBloc>().add(const LoginWithGoogleRequested());
+  }
+
+  void _onForgotPasswordPressed() {
+    final email = _emailController.text.trim();
+    if (email.isEmpty) {
+      ScaffoldMessenger.of(context).showSnackBar(
+        const SnackBar(content: Text('Please enter your email address first')),
+      );
+      _emailFocusNode.requestFocus();
+      return;
+    }
+
+    if (Validators.validateEmail(email) != null) {
+      ScaffoldMessenger.of(context).showSnackBar(
+        const SnackBar(content: Text('Please enter a valid email address')),
+      );
+      _emailFocusNode.requestFocus();
+      return;
+    }
+
+    context.read<LoginBloc>().add(
+          ForgotPasswordRequested(email: SecurityUtils.sanitizeInput(email)),
+        );
+  }
+
+  @override
+  Widget build(BuildContext context) {
+    return BlocListener<LoginBloc, LoginState>(
+      listenWhen: (previous, current) =>
+          previous.status != current.status ||
+          previous.errorMessage != current.errorMessage,
+      listener: (context, state) {
+        if (state.status == LoginStatus.success) {
+          Navigator.of(context).pop();
+
+          // Show success message if this was a password reset
+          if (state.errorMessage?.contains('Password reset') ?? false) {
+            ScaffoldMessenger.of(
+              context,
+            ).showSnackBar(SnackBar(content: Text(state.errorMessage!)));
+          }
+        }
+
+        if (state.status == LoginStatus.failure && state.errorMessage != null) {
+          String errorMessage = state.errorMessage!;
+
+          // Provide user-friendly error messages
+          if (errorMessage.toLowerCase().contains('network') ||
+              errorMessage.toLowerCase().contains('connection')) {
+            errorMessage = AppConstants.networkErrorMessage;
+          } else if (errorMessage.toLowerCase().contains('invalid') ||
+              errorMessage.toLowerCase().contains('wrong')) {
+            errorMessage = 'Invalid email or password. Please try again.';
+          } else if (errorMessage.toLowerCase().contains('disabled') ||
+              errorMessage.toLowerCase().contains('locked')) {
+            errorMessage = 'Account is disabled. Please contact support.';
+          } else if (errorMessage.toLowerCase().contains('timeout')) {
+            errorMessage = 'Request timed out. Please try again.';
+          }
+
+          ScaffoldMessenger.of(context).showSnackBar(
+            SnackBar(
+              content: Text(errorMessage),
+              backgroundColor: Theme.of(context).colorScheme.error,
+              action: SnackBarAction(
+                label: 'Retry',
+                onPressed: _onLoginPressed,
+              ),
+            ),
+          );
+        }
+      },
+      child: BlocBuilder<LoginBloc, LoginState>(
+        buildWhen: (previous, current) => previous.status != current.status,
+        builder: (context, state) {
+          final isLoading = state.status == LoginStatus.loading;
+
+          return Form(
+            key: _formKey,
+            child: Column(
+              mainAxisSize: MainAxisSize.min,
+              children: [
+                TextFormField(
+                  controller: _emailController,
+                  focusNode: _emailFocusNode,
+                  enabled: !isLoading,
+                  maxLength: 254,
+                  keyboardType: TextInputType.emailAddress,
+                  textInputAction: TextInputAction.next,
+                  autocorrect: false,
+                  enableSuggestions: false,
+                  autofillHints: const [AutofillHints.email],
+                  inputFormatters: [
+                    FilteringTextInputFormatter.deny(RegExp(r'\s')),
+                    LengthLimitingTextInputFormatter(254),
+                  ],
+                  decoration: const InputDecoration(
+                    labelText: 'Email',
+                    hintText: 'Enter your email address',
+                    prefixIcon: Icon(Icons.email_outlined),
+                    border: OutlineInputBorder(),
+                    counterText: '',
+                  ),
+                  validator: (value) {
+                    if (value == null || value.isEmpty) {
+                      return 'Please enter your email';
+                    }
+                    return Validators.validateEmail(value.trim());
+                  },
+                  onFieldSubmitted: (_) => _passwordFocusNode.requestFocus(),
+                ),
+                const SizedBox(height: 16),
+                TextFormField(
+                  controller: _passwordController,
+                  focusNode: _passwordFocusNode,
+                  enabled: !isLoading,
+                  maxLength: 128,
+                  obscureText: _obscurePassword,
+                  keyboardType: TextInputType.visiblePassword,
+                  textInputAction: TextInputAction.done,
+                  autocorrect: false,
+                  enableSuggestions: false,
+                  autofillHints: const [AutofillHints.password],
+                  inputFormatters: [
+                    LengthLimitingTextInputFormatter(128),
+                  ],
+                  decoration: InputDecoration(
+                    labelText: 'Password',
+                    hintText: 'Enter your password',
+                    prefixIcon: const Icon(Icons.lock_outline),
+                    suffixIcon: IconButton(
+                      icon: Icon(
+                        _obscurePassword
+                            ? Icons.visibility_off_outlined
+                            : Icons.visibility_outlined,
+                      ),
+                      onPressed: () {
+                        setState(() {
+                          _obscurePassword = !_obscurePassword;
+                        });
+                      },
+                      tooltip: _obscurePassword ? 'Show password' : 'Hide password',
+                    ),
+                    border: const OutlineInputBorder(),
+                    counterText: '',
+                  ),
+                  validator: (value) {
+                    if (value == null || value.isEmpty) {
+                      return 'Please enter your password';
+                    }
+                    if (value.length < AppConstants.minPasswordLength) {
+                      return 'Password must be at least ${AppConstants.minPasswordLength} characters';
+                    }
+                    final strength = SecurityUtils.validatePasswordStrength(value);
+                    if (strength == PasswordStrength.weak) {
+                      return 'Password is too weak. Use uppercase, lowercase, numbers, and symbols.';
+                    }
+                    return null;
+                  },
+                  onFieldSubmitted: (_) => _onLoginPressed(),
+                ),
+                const SizedBox(height: 8),
+                PasswordStrengthIndicator(strength: state.passwordStrength),
+                const SizedBox(height: 16),
+                CheckboxListTile(
+                  title: const Text('Remember me'),
+                  value: _rememberMe,
+                  onChanged: isLoading
+                      ? null
+                      : (value) {
+                          setState(() {
+                            _rememberMe = value ?? false;
+                          });
+                        },
+                  controlAffinity: ListTileControlAffinity.leading,
+                  contentPadding: EdgeInsets.zero,
+                ),
+                const SizedBox(height: 16),
+                SizedBox(
+                  width: double.infinity,
+                  height: 50,
+                  child: ElevatedButton(
+                    onPressed: isLoading ? null : _onLoginPressed,
+                    child: isLoading
+                        ? const SizedBox(
+                            height: 20,
+                            width: 20,
+                            child: CircularProgressIndicator(strokeWidth: 2),
+                          )
+                        : const Text('Log In'),
+                  ),
+                ),
+                const SizedBox(height: 16),
+                if (state.biometricAvailable)
+                  SizedBox(
+                    width: double.infinity,
+                    height: 50,
+                    child: OutlinedButton.icon(
+                      icon: const Icon(Icons.fingerprint),
+                      label: const Text('Login with Biometrics'),
+                      onPressed: isLoading ? null : _onBiometricLoginPressed,
+                    ),
+                  ),
+                if (state.biometricAvailable) const SizedBox(height: 16),
+                if (state.isRateLimited)
+                  Container(
+                    padding: const EdgeInsets.all(12),
+                    decoration: BoxDecoration(
+                      color: Theme.of(context).colorScheme.errorContainer,
+                      borderRadius: BorderRadius.circular(8),
+                    ),
+                    child: Row(
+                      children: [
+                        Icon(
+                          Icons.warning,
+                          color: Theme.of(context).colorScheme.error,
+                        ),
+                        const SizedBox(width: 8),
+                        Expanded(
+                          child: Text(
+                            'Too many login attempts. Please wait before trying again.',
+                            style: TextStyle(
+                              color: Theme.of(context).colorScheme.error,
+                            ),
+                          ),
+                        ),
+                      ],
+                    ),
+                  ),
+                if (state.isRateLimited) const SizedBox(height: 16),
+                if (state.showCaptcha)
+                  Container(
+                    padding: const EdgeInsets.all(12),
+                    decoration: BoxDecoration(
+                      border: Border.all(color: Colors.grey),
+                      borderRadius: BorderRadius.circular(8),
+                    ),
+                    child: const Column(
+                      children: [
+                        Icon(Icons.security, size: 48),
+                        SizedBox(height: 8),
+                        Text('Please verify you are human'),
+                        Text('(CAPTCHA integration would go here)'),
+                      ],
+                    ),
+                  ),
+                if (state.showCaptcha) const SizedBox(height: 16),
+                Row(
+                  mainAxisAlignment: MainAxisAlignment.spaceBetween,
+                  children: [
+                    TextButton(
+                      onPressed: isLoading ? null : _onGoogleLoginPressed,
+                      child: const Text('Sign in with Google'),
+                    ),
+                    TextButton(
+                      onPressed: isLoading ? null : _onForgotPasswordPressed,
+                      child: const Text('Forgot Password?'),
+                    ),
+                  ],
+                ),
+              ],
+            ),
+          );
+        },
+      ),
+    );
+  }
+}