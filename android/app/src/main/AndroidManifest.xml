<manifest xmlns:android="http://schemas.android.com/apk/res/android">
<<<<<<< HEAD
    <!-- Permissions for image selection and camera -->
    <uses-permission android:name="android.permission.CAMERA" />
    <uses-permission android:name="android.permission.READ_EXTERNAL_STORAGE" />
    <uses-permission android:name="android.permission.WRITE_EXTERNAL_STORAGE" />
    <uses-permission android:name="android.permission.READ_MEDIA_IMAGES" />
=======
    <!-- Required for Firebase and other network services -->
    <uses-permission android:name="android.permission.INTERNET"/>
    <uses-permission android:name="android.permission.ACCESS_NETWORK_STATE"/>
>>>>>>> 52709196
    
    <application
        android:label="${appName}"
        android:name="${applicationName}"
        android:icon="@mipmap/ic_launcher"
        android:networkSecurityConfig="@xml/network_security_config"
        android:usesCleartextTraffic="true">
        <activity
            android:name=".MainActivity"
            android:exported="true"
            android:launchMode="singleTask"
            android:theme="@style/LaunchTheme"
            android:configChanges="orientation|keyboardHidden|keyboard|screenSize|smallestScreenSize|locale|layoutDirection|fontScale|screenLayout|density|uiMode"
            android:hardwareAccelerated="true"
            android:windowSoftInputMode="adjustResize">
            <!-- Specifies an Android theme to apply to this Activity as soon as
                 the Android process has started. This theme is visible to the user
                 while the Flutter UI initializes. After that, this theme continues
                 to determine the Window background behind the Flutter UI. -->
            <meta-data
              android:name="io.flutter.embedding.android.NormalTheme"
              android:resource="@style/NormalTheme"
              />            
            <intent-filter>
                <action android:name="android.intent.action.MAIN"/>
                <category android:name="android.intent.category.LAUNCHER"/>
            </intent-filter>
        </activity>
        <!-- Don't delete the meta-data below.
             This is used by the Flutter tool to generate GeneratedPluginRegistrant.java -->
        <meta-data
            android:name="flutterEmbedding"
            android:value="2" />
    </application>
</manifest><|MERGE_RESOLUTION|>--- conflicted
+++ resolved
@@ -1,22 +1,12 @@
 <manifest xmlns:android="http://schemas.android.com/apk/res/android">
-<<<<<<< HEAD
-    <!-- Permissions for image selection and camera -->
-    <uses-permission android:name="android.permission.CAMERA" />
-    <uses-permission android:name="android.permission.READ_EXTERNAL_STORAGE" />
-    <uses-permission android:name="android.permission.WRITE_EXTERNAL_STORAGE" />
-    <uses-permission android:name="android.permission.READ_MEDIA_IMAGES" />
-=======
     <!-- Required for Firebase and other network services -->
     <uses-permission android:name="android.permission.INTERNET"/>
     <uses-permission android:name="android.permission.ACCESS_NETWORK_STATE"/>
->>>>>>> 52709196
     
     <application
         android:label="${appName}"
         android:name="${applicationName}"
-        android:icon="@mipmap/ic_launcher"
-        android:networkSecurityConfig="@xml/network_security_config"
-        android:usesCleartextTraffic="true">
+        android:icon="@mipmap/ic_launcher">
         <activity
             android:name=".MainActivity"
             android:exported="true"
