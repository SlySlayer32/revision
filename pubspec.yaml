name: revision
description: A Very Good Project created by Very Good CLI.
version: 1.0.0+1
publish_to: none

environment:
  sdk: ^3.5.0

dependencies:
  bloc: ^9.0.0
  dartz: ^0.10.1
  equatable: ^2.0.7
  # Firebase - Using stable versions compatible with current Android build tools
  firebase_core: ^3.6.0
  firebase_auth: ^5.6.2
  cloud_firestore: ^5.4.3
  crypto: ^3.0.5
  firebase_analytics: ^11.5.2
  # firebase_ai: ^2.2.0  # Removed - using direct REST API instead since Firebase AI Logic doesn't support image input
  firebase_crashlytics: ^4.3.9
  firebase_remote_config: ^5.1.3
  firebase_storage: ^12.4.9
  flutter:
    sdk: flutter
  flutter_bloc: ^9.1.1
  flutter_dotenv: ^5.1.0
  flutter_localizations:
    sdk: flutter
  freezed_annotation: ^3.1.0
  get_it: ^8.0.3
  google_generative_ai: ^0.4.6
  google_sign_in: ^7.1.0
  http: ^1.4.0
  image: ^4.5.4
  image_gallery_saver: ^2.0.3
  image_picker: ^1.1.2
  intl: ^0.20.2
  path_provider: ^2.1.5
<<<<<<< HEAD
  permission_handler: ^11.4.0
  shared_preferences: ^2.2.2
=======
  local_auth: ^2.3.0
  flutter_secure_storage: ^9.2.2
  permission_handler: ^12.0.1

>>>>>>> 1a27776e

dev_dependencies:
  bloc_test: ^10.0.0
  build_runner: ^2.5.4
  fake_async: ^1.3.1
  faker: ^2.1.0
  flutter_test:
    sdk: flutter
  freezed: ^3.0.6
  golden_toolkit: ^0.15.0
  integration_test:
    sdk: flutter
  mocktail: ^1.0.4
  network_image_mock: ^2.1.1
  # very_good_analysis: ^6.0.0 # Temporarily disabled due to pub cache issue

flutter:
  uses-material-design: true
  generate: true
  assets:
    - .env
    - .env.development
    - .env.staging
    - .env.production<|MERGE_RESOLUTION|>--- conflicted
+++ resolved
@@ -36,15 +36,10 @@
   image_picker: ^1.1.2
   intl: ^0.20.2
   path_provider: ^2.1.5
-<<<<<<< HEAD
-  permission_handler: ^11.4.0
-  shared_preferences: ^2.2.2
-=======
   local_auth: ^2.3.0
   flutter_secure_storage: ^9.2.2
   permission_handler: ^12.0.1
-
->>>>>>> 1a27776e
+  shared_preferences: ^2.2.2
 
 dev_dependencies:
   bloc_test: ^10.0.0
